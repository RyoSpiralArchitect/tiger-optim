--- conflicted
+++ resolved
@@ -125,7 +125,6 @@
 
 
 def _spectral_dispersion(x: torch.Tensor, low_band: float, high_band: float) -> Tuple[float, float, float]:
-<<<<<<< HEAD
     """Estimate mean spectral energy for low/high bands and the phase spread."""
 
     if x is None:
@@ -161,41 +160,10 @@
 
     low_slice = side[:low_len]
     high_slice = side[-high_len:]
-=======
-    """Estimate spectral energy distribution between low/high bands and phase variance."""
-
-    if x is None or x.numel() <= 1:
-        return 0.0, 0.0, 0.0
-
-    y = x.to(torch.float32).reshape(-1)
-    if y.numel() <= 1:
-        return 0.0, 0.0, 0.0
-
-    spec = torch.fft.rfft(y)
-    power = spec.abs().pow(2)
-    n = power.numel()
-    if n <= 1:
-        val = float(power.mean().item()) if power.numel() else 0.0
-        return val, val, 0.0
-
-    # skip DC for dispersion (start from index 1)
-    n_eff = max(1, n - 1)
-    low_len = max(1, min(n_eff, int(math.ceil(low_band * n_eff))))
-    high_len = max(1, min(n_eff, int(math.ceil(high_band * n_eff))))
-
-    low_slice = power[1:1 + low_len] if n > 1 else power
-    high_slice = power[-high_len:]
-
-    if low_slice.numel() == 0:
-        low_slice = power
-    if high_slice.numel() == 0:
-        high_slice = power
->>>>>>> 2067faa1
 
     low_energy = float(low_slice.mean().item()) if low_slice.numel() else 0.0
     high_energy = float(high_slice.mean().item()) if high_slice.numel() else 0.0
 
-<<<<<<< HEAD
     if spec.numel() > 1:
         phase = torch.angle(spec[1:])
         # resultant length indicates phase coherence (1 -> aligned, 0 -> dispersed)
@@ -207,12 +175,6 @@
         phase_spread = 0.0
 
     return low_energy, high_energy, phase_spread
-=======
-    phase = torch.angle(spec[1:]) if spec.numel() > 1 else torch.empty(0, device=spec.device, dtype=spec.dtype)
-    phase_var = float(torch.var(phase, unbiased=False).item()) if phase.numel() else 0.0
-
-    return low_energy, high_energy, phase_var
->>>>>>> 2067faa1
 
 class _Profiler:
     def __init__(self, enabled=False, path="benchmarks/profiles/tiger.jsonl", interval=10, ema_decay=0.9):
@@ -1094,11 +1056,7 @@
                         freq_gain = float(self.defaults.get("qkv_gamma_spectral_gain", 0.0))
                         clip_lo, clip_hi = self.defaults.get("qkv_gamma_spectral_clip", (0.5, 1.5))
                         if freq_gain != 0.0:
-<<<<<<< HEAD
                             freq_factor = math.exp(freq_gain * freq_disp_mean)
-=======
-                            freq_factor = math.exp(-freq_gain * freq_disp_mean)
->>>>>>> 2067faa1
                             freq_factor = max(float(clip_lo), min(float(clip_hi), freq_factor))
                             gamma_eff *= freq_factor
                     # step-clip shrink by positive acceleration
