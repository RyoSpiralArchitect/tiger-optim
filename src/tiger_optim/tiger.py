--- conflicted
+++ resolved
@@ -60,19 +60,14 @@
 
     if reference is not None:
         target_device = device if device is not None else reference.device
-<<<<<<< HEAD
         target_dtype = dtype if dtype is not None else reference.dtype
         return reference.new_tensor(value, dtype=target_dtype, device=target_device)
-=======
-        return reference.new_tensor(value, dtype=dtype, device=target_device)
->>>>>>> a36c02ab
     target_dtype = dtype if dtype is not None else torch.get_default_dtype()
     if device is None:
         return torch.tensor(value, dtype=target_dtype)
     return torch.tensor(value, dtype=target_dtype, device=device)
 
 
-<<<<<<< HEAD
 def _median_tensor(
     vals: List[torch.Tensor],
     *,
@@ -88,45 +83,15 @@
         base_dtype = target_dtype if target_dtype is not None else torch.float32
         return _scalar_like(ref, 0.0, dtype=base_dtype, device=target_device)
 
-=======
-def _reference_tensor(*candidates: object) -> Optional[torch.Tensor]:
-    """Return the first tensor discovered within the provided candidates."""
-
-    stack: List[object] = [c for c in candidates if c is not None]
-    while stack:
-        current = stack.pop()
-        if isinstance(current, torch.Tensor):
-            return current
-        if isinstance(current, Mapping):
-            stack.extend(current.values())
-        elif isinstance(current, Sequence) and not isinstance(current, (str, bytes)):
-            stack.extend(current)
-    return None
-
-
-def _median_tensor(vals: List[torch.Tensor], *, reference: Optional[torch.Tensor] = None) -> torch.Tensor:
-    ref = reference if reference is not None else _reference_tensor(vals)
-    if len(vals) == 0:
-        return _scalar_like(ref, 0.0, dtype=ref.dtype if ref is not None else None,
-                            device=ref.device if ref is not None else None)
->>>>>>> a36c02ab
     t = torch.stack(vals)  # (N,)
     k = len(vals)//2
     topk = torch.topk(t, k+1, largest=False).values
     median = topk[-1]
-<<<<<<< HEAD
 
     if target_device is not None and median.device != target_device:
         median = median.to(device=target_device)
     if target_dtype is not None and median.dtype != target_dtype:
         median = median.to(dtype=target_dtype)
-=======
-    if ref is not None:
-        target_kwargs: Dict[str, object] = {"dtype": ref.dtype}
-        if ref.device.type != "meta":
-            target_kwargs["device"] = ref.device
-        median = median.to(**target_kwargs)
->>>>>>> a36c02ab
     return median
 
 class _Profiler:
@@ -370,37 +335,22 @@
 
     # ---------- Bucket stats helpers ----------
     def _bucket_global_rms(self, updates: List[torch.Tensor], source="global", *, reference: Optional[torch.Tensor] = None):
-<<<<<<< HEAD
         ref_tensor = reference if reference is not None else (updates[0] if updates else None)
         if not updates:
             ref_device = ref_tensor.device if ref_tensor is not None else None
             return _scalar_like(ref_tensor, 1.0, dtype=torch.float32, device=ref_device)
-=======
-        ref_tensor = _reference_tensor(reference, updates)
-        if not updates:
-            return _scalar_like(ref_tensor, 1.0, dtype=torch.float32,
-                                device=ref_tensor.device if ref_tensor is not None else None)
->>>>>>> a36c02ab
         ups32 = [u.to(torch.float32) for u in updates]
         if source == "global":
             ss = torch.stack([torch.sum(u*u) for u in ups32]).sum()
             ne = _scalar_like(ups32[0], float(sum(int(u.numel()) for u in ups32)), dtype=torch.float32)
-<<<<<<< HEAD
             rms = torch.sqrt(ss / torch.clamp(ne, min=_scalar_like(ne, 1.0, device=ne.device)))
-=======
-            rms = torch.sqrt(ss / torch.clamp(ne, min=_scalar_like(ne, 1.0)))
->>>>>>> a36c02ab
         elif source == "median":
             rms_list = [torch.sqrt(torch.mean(u*u)) for u in ups32]
             rms = _median_tensor(rms_list, reference=ref_tensor)
         else:
             rms_list = torch.stack([torch.sqrt(torch.mean(u*u)) for u in ups32])
             rms = torch.mean(rms_list)
-<<<<<<< HEAD
         return torch.clamp(rms, min=_scalar_like(rms, 1e-12, device=rms.device))
-=======
-        return torch.clamp(rms, min=_scalar_like(rms, 1e-12))
->>>>>>> a36c02ab
 
     def _bucket_stats_triton(self, updates: List[torch.Tensor], params: List[torch.Tensor]):
         try:
@@ -413,7 +363,6 @@
             ps32  = [p.detach().to(torch.float32) for p in params]
             ussq = torch.stack([torch.sum(u*u) for u in ups32]).sum()
             pssq = torch.stack([torch.sum(p*p) for p in ps32]).sum()
-<<<<<<< HEAD
             ref_tensor = ups32[0] if ups32 else (ps32[0] if ps32 else None)
             n = _scalar_like(ref_tensor, float(sum(int(u.numel()) for u in ups32)), dtype=torch.float32)
             return ussq, pssq, n
@@ -483,56 +432,6 @@
             kernel_result = fused_apply_updates(params, updates)
         except Exception as exc:
             record("kernel_exception", exc=exc)
-=======
-            ref_tensor = _reference_tensor(ups32, ps32)
-            n = _scalar_like(ref_tensor, float(sum(int(u.numel()) for u in ups32)), dtype=torch.float32,
-                             device=ref_tensor.device if ref_tensor is not None else None)
-            return ussq, pssq, n
-
-    def _record_fused_apply_failure(self, reason: str, error: Optional[BaseException] = None) -> None:
-        message = reason if error is None else f"{reason}:{error}"
-        self._fused_apply_failures.append(message)
-
-    def _fused_apply_triton(self, params: List[torch.Tensor], updates: List[torch.Tensor]):
-        if not params or not updates:
-            self._record_fused_apply_failure("empty_bucket")
-            return False
-        if len(params) != len(updates):
-            self._record_fused_apply_failure("length_mismatch")
-            return False
-        if not torch.cuda.is_available():
-            self._record_fused_apply_failure("cuda_unavailable")
-            return False
-        if any(p.device.type != "cuda" for p in params):
-            self._record_fused_apply_failure("non_cuda_param")
-            return False
-        if any(u.device.type != "cuda" for u in updates):
-            self._record_fused_apply_failure("non_cuda_update")
-            return False
-        target_device = params[0].device
-        if any(p.device != target_device for p in params):
-            self._record_fused_apply_failure("param_device_mismatch")
-            return False
-        if any(u.device != target_device for u in updates):
-            self._record_fused_apply_failure("update_device_mismatch")
-            return False
-        for param, update in zip(params, updates):
-            if update.shape != param.shape:
-                self._record_fused_apply_failure("shape_mismatch")
-                return False
-        try:
-            from .triton_kernels import fused_apply_updates
-        except Exception as exc:
-            self._record_fused_apply_failure("import_error", exc)
-            return False
-        try:
-            result = fused_apply_updates(params, updates)
-        except Exception as exc:
-            self._record_fused_apply_failure("kernel_exception", exc)
-            return False
-        if not result:
-            self._record_fused_apply_failure("kernel_declined")
->>>>>>> a36c02ab
             return False
         return True
 
