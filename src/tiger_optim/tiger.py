# ============================================================================
#  Project: SpiralReality / Tiger Optimizer
#  Copyright (c) 2025 Ryo ∴ SpiralArchitect and SpiralReality
#
#  This file is part of SpiralReality.
#
#  SpiralReality is free software: you can redistribute it and/or modify
#  it under the terms of the GNU Affero General Public License as published
#  by the Free Software Foundation, either version 3 of the License, or
#  (at your option) any later version.
#
#  SpiralReality is distributed in the hope that it will be useful,
#  but WITHOUT ANY WARRANTY; without even the implied warranty of
#  MERCHANTABILITY or FITNESS FOR A PARTICULAR PURPOSE.
#  See the GNU Affero General Public License for more details.
#
#  You should have received a copy of the GNU Affero General Public License
#  along with SpiralReality.  If not, see <https://www.gnu.org/licenses/>.
# ============================================================================

from __future__ import annotations
import logging
import math, time, os, json
from collections.abc import Mapping, Sequence
from typing import Dict, List, Optional, Tuple, Union
import torch
from torch.optim import Optimizer

from .accel import fast_norm, fast_rms, fast_softsign


_LOG = logging.getLogger(__name__)


def _rms(x):
    return fast_rms(x)


def _norm(x):
    return fast_norm(x)


def _softsign(x, tau):
    return fast_softsign(x, tau)
def _to_dtype(x: torch.Tensor, dtype: torch.dtype): return x if x.dtype == dtype else x.to(dtype)
def _is_compiling() -> bool:
    try:
        return bool(getattr(torch, "compiler").is_compiling())
    except Exception:
        return False

def _scalar_like(
    reference: Optional[torch.Tensor],
    value: float,
    *,
    dtype: Optional[torch.dtype] = None,
    device: Optional[torch.device] = None,
) -> torch.Tensor:
    """Create a scalar tensor aligned with ``reference`` or explicit overrides."""

    if reference is not None:
        target_device = device if device is not None else reference.device
        target_dtype = dtype if dtype is not None else reference.dtype
        return reference.new_tensor(value, dtype=target_dtype, device=target_device)
    target_dtype = dtype if dtype is not None else torch.get_default_dtype()
    if device is None:
        return torch.tensor(value, dtype=target_dtype)
    return torch.tensor(value, dtype=target_dtype, device=device)


def _median_tensor(
    vals: List[torch.Tensor],
    *,
    reference: Optional[torch.Tensor] = None,
    dtype: Optional[torch.dtype] = None,
    device: Optional[torch.device] = None,
) -> torch.Tensor:
    ref = reference if reference is not None else (vals[0] if vals else None)
    target_dtype = dtype if dtype is not None else (ref.dtype if ref is not None else None)
    target_device = device if device is not None else (ref.device if ref is not None else None)

    if len(vals) == 0:
        base_dtype = target_dtype if target_dtype is not None else torch.float32
        return _scalar_like(ref, 0.0, dtype=base_dtype, device=target_device)

    t = torch.stack(vals)  # (N,)
    k = len(vals)//2
    topk = torch.topk(t, k+1, largest=False).values
    median = topk[-1]

    if target_device is not None and median.device != target_device:
        median = median.to(device=target_device)
    if target_dtype is not None and median.dtype != target_dtype:
        median = median.to(dtype=target_dtype)
    return median


def _reference_tensor(
    reference: Optional[torch.Tensor],
    *candidates: object,
) -> Optional[torch.Tensor]:
    if reference is not None:
        return reference

    def _scan(obj: object) -> Optional[torch.Tensor]:
        if isinstance(obj, torch.Tensor):
            return obj
        if isinstance(obj, Mapping):
            for value in obj.values():
                found = _scan(value)
                if found is not None:
                    return found
        elif isinstance(obj, Sequence) and not isinstance(obj, (str, bytes)):
            for item in obj:
                found = _scan(item)
                if found is not None:
                    return found
        return None

    for candidate in candidates:
        found = _scan(candidate)
        if found is not None:
            return found
    return None


def _spectral_dispersion(x: torch.Tensor, low_band: float, high_band: float) -> Tuple[float, float, float]:
    """Estimate spectral energy distribution between low/high bands and phase variance."""

    if x is None or x.numel() <= 1:
        return 0.0, 0.0, 0.0

    y = x.to(torch.float32).reshape(-1)
    if y.numel() <= 1:
        return 0.0, 0.0, 0.0

    spec = torch.fft.rfft(y)
    power = spec.abs().pow(2)
    n = power.numel()
    if n <= 1:
        val = float(power.mean().item()) if power.numel() else 0.0
        return val, val, 0.0

    # skip DC for dispersion (start from index 1)
    n_eff = max(1, n - 1)
    low_len = max(1, min(n_eff, int(math.ceil(low_band * n_eff))))
    high_len = max(1, min(n_eff, int(math.ceil(high_band * n_eff))))

    low_slice = power[1:1 + low_len] if n > 1 else power
    high_slice = power[-high_len:]

    if low_slice.numel() == 0:
        low_slice = power
    if high_slice.numel() == 0:
        high_slice = power

    low_energy = float(low_slice.mean().item()) if low_slice.numel() else 0.0
    high_energy = float(high_slice.mean().item()) if high_slice.numel() else 0.0

    phase = torch.angle(spec[1:]) if spec.numel() > 1 else torch.empty(0, device=spec.device, dtype=spec.dtype)
    phase_var = float(torch.var(phase, unbiased=False).item()) if phase.numel() else 0.0

    return low_energy, high_energy, phase_var

class _Profiler:
    def __init__(self, enabled=False, path="benchmarks/profiles/tiger.jsonl", interval=10, ema_decay=0.9):
        self.enabled = bool(enabled)
        self.path = path
        self.interval = max(1, int(interval))
        self.ema_decay = float(ema_decay)
        self.ema_ms = None
        self._bucket_sizes = []
        self._last_payload = {}

    def _write(self, payload):
        os.makedirs(os.path.dirname(self.path), exist_ok=True)
        with open(self.path, "a", encoding="utf-8") as f:
            f.write(json.dumps(payload) + "\n")

    def log_step(self, step_ms: float, step_idx: int, payload: Dict):
        if not self.enabled: return
        self.ema_ms = step_ms if self.ema_ms is None else (self.ema_decay*self.ema_ms + (1-self.ema_decay)*step_ms)
        bsz = payload.get("foreach_bucket_size", None)
        if bsz is not None: self._bucket_sizes.append(int(bsz))
        if self._bucket_sizes:
            n = len(self._bucket_sizes)
            mean = sum(self._bucket_sizes)/n
            var  = sum((x-mean)*(x-mean) for x in self._bucket_sizes)/n
            payload["foreach_bucket_mean"] = mean
            payload["foreach_bucket_var"]  = var
        payload.update(step=step_idx, step_ms=step_ms, ema_ms=self.ema_ms)
        self._last_payload = dict(payload)
        if (step_idx % self.interval) == 0:
            self._write(payload)

    def last_payload(self): return dict(self._last_payload)

def _merge_policy(old, new, policy: str):
    if policy in {"replace","set"}:
        return new
    if policy == "merge" and isinstance(old, dict) and isinstance(new, dict):
        out = dict(old); out.update(new); return out
    if policy == "add":
        if isinstance(old, (int, float)) and isinstance(new, (int, float)):
            return type(old)(old + new)
        return new
    if policy == "mul":
        if isinstance(old, (int, float)) and isinstance(new, (int, float)):
            return type(old)(old * new)
        return new
    if policy == "pow":
        if isinstance(old, (int, float)) and isinstance(new, (int, float)):
            return type(old)(float(old) ** float(new))
        return old
    if policy == "exp":
        if isinstance(old, (int, float)) and isinstance(new, (int, float)):
            return type(old)(float(old) * math.exp(float(new)))
        return old
    if policy == "clip":
        if isinstance(old, (int, float)) and (isinstance(new, (tuple, list)) and len(new)==2):
            lo, hi = float(new[0]), float(new[1])
            return type(old)(min(hi, max(lo, float(old))))
        return old
    if policy == "logit-clip":
        # payload: (delta, lo, hi)
        if isinstance(old, (int, float)) and (isinstance(new, (tuple, list)) and len(new)>=1):
            delta = float(new[0]); lo = float(new[1]) if len(new)>=2 else 0.0; hi = float(new[2]) if len(new)>=3 else 1.0
            x = float(old); x = min(1.0-1e-6, max(1e-6, x))
            z = math.log(x/(1.0-x)); x_new = 1.0/(1.0 + math.exp(-(z + delta)))
            x_new = min(hi, max(lo, x_new))
            return x_new
        return old
    return new

def _apply_field_spec(old_val, spec):
    """Support: ('op', payload) or a pipeline list [(op,payload), ...]."""
    # pipeline
    if isinstance(spec, (list, tuple)) and spec and isinstance(spec[0], (list, tuple)) and len(spec[0])==2:
        val = old_val
        for op, payload in spec:
            val = _merge_policy(val, payload, str(op))
        return val
    # single op
    if isinstance(spec, (tuple, list)) and len(spec)==2 and str(spec[0]) in {"add","mul","clip","replace","set","merge","pow","exp","logit-clip"}:
        return _merge_policy(old_val, spec[1], str(spec[0]))
    return spec

class Tiger(Optimizer):
    """Tiger v2.1.0
    - LoRA-PID minima & recovery schedule for Ki/Kd (slow recovery, fast decay)
    - Pending arithmetic pipeline: [(op,payload), ...] sequential application
    - QKV step-clip via dispersion acceleration (2nd diff) + bounds
    - Triton experimental fused-apply path (apply updates + bucket stats in one kernel)
    - Keeps v2.0 features: inertia modes, combined stats kernel, pow/exp/logit-clip
    """
    def __init__(self, params,
                 lr=2e-4, betas=(0.9,0.98), eps=1e-8, weight_decay=0.0,
                 factored=True, precond_alpha=1.0,
                 # sign
                 sign_mode="softsign", sign_tau=1e-3, sign_blend=0.2,
                 blend_to=0.6, blend_steps=0, blend_schedule="cosine",
                 # trust
                 use_trust_ratio=True, trust_clip=10.0, trust_space="update",
                 trust_ema_beta=0.0,
                 # AGC
                 agc_clip=0.0, agc_eps=1e-12,
                 # foreach
                 use_foreach=True, use_foreach_update=True, foreach_min_bucket=4,
                 update_buffer_dtype="param",
                 bucket_standardize=False, bucket_standardize_source="global",
                 bucket_scalarless=True, use_triton_bucket_stats=False, use_triton_fused_apply=False,
                 # momentum dtype
                 mom_dtype: str = "fp32",
                 # sparse-ish state pruning
                 state_prune_threshold=0.0, state_prune_interval=100,
                 # nonfinite
                 skip_if_nonfinite=True,
                 # Auto LR & plateau
                 auto_lr=True, lr_decay=0.5, lr_min=1e-6, plateau_patience=200, plateau_tol=1e-4,
                 # Auto Blend
                 auto_blend=True, auto_blend_gain=0.05, auto_blend_bounds=(0.1, 0.8),
                 # Auto FFN Asym
                 auto_ffn_asym=False, ffn_asym_target=1.0, ffn_asym_gain=0.05, ffn_asym_beta=0.9, ffn_asym_interval=10, ffn_lr_min=0.5, ffn_lr_max=1.5,
                 # LoRA EMA + PID + inertia + minima + recovery
                 lora_density_adapt=True, lora_density_k=0.25, lora_density_beta=0.9,
                 lora_sb_bounds=(0.1, 0.5), lora_agc_bounds=(0.01, 0.05),
                 lora_pid_kp=0.6, lora_pid_ki=0.05, lora_pid_kd=0.1, lora_interval=20,
                 lora_int_clip_sb=0.5, lora_int_clip_agc=0.5, lora_aw_reset_on_saturation=True, lora_aw_eps=1e-3,
                 lora_dwell_decay=0.9, lora_dwell_gain=0.05, lora_errflip_damp_sb=0.5, lora_errflip_damp_agc=0.5,
                 lora_pid_mode="auto", lora_inertia_beta=0.9, lora_inertia_strength=1.5, lora_flip_ema_beta=0.8,
                 lora_ki_min=0.01, lora_kd_min=0.005, lora_recover_rate=0.15,
                 lora_cross_adapt=True, lora_cross_beta=0.6, lora_cross_sync=0.25,
                 lora_cross_gain=0.1, lora_cross_attn_tags=("attn_qkv",), lora_cross_ffn_tags=("ffn_up","ffn_down"),
                 lora_bridge=True, lora_bridge_gain=0.25, lora_bridge_bounds=(0.6, 1.4), lora_bridge_beta=0.8,
                 # QKV two-objective + gamma auto-scale + step-clip acceleration shrink
                 qkv_lr_autoadapt=True, qkv_w_rms=0.7, qkv_w_trust=0.3,
                 qkv_lr_gain=0.02, qkv_lr_bounds=(0.7, 1.3), qkv_lr_interval=25, qkv_lr_ema_beta=0.8,
                 qkv_gain_shrink_gamma=1.2, qkv_lr_step_clip=0.08,
                 qkv_disp_ema_beta=0.8, qkv_gamma_rate=0.6, qkv_gamma_min=0.2, qkv_gamma_max=5.0,
                 qkv_clip_shrink_k=0.6, qkv_clip_min=0.02, qkv_clip_max=0.2,
                 qkv_spectral_adapt=True, qkv_spectral_low_band=0.2, qkv_spectral_high_band=0.25,
                 qkv_spectral_beta=0.7, qkv_spectral_eps=1e-9,
                 qkv_gamma_spectral_gain=0.75, qkv_gamma_spectral_clip=(0.5, 1.5),
                 qkv_phase_boost_gain=0.4, qkv_phase_target=0.6, qkv_phase_boost_clip=(0.6, 1.6),
                 # compile staged reflect
                 compile_guard=True, reflect_interval=50,
                 # profiler
                 profiler_enabled=False, profiler_path="benchmarks/profiles/tiger.jsonl", profiler_interval=10, profiler_ema_decay=0.9):
        defaults = dict(lr=lr, betas=betas, eps=eps, weight_decay=weight_decay,
                        factored=factored, precond_alpha=precond_alpha,
                        sign_mode=sign_mode, sign_tau=sign_tau, sign_blend=sign_blend,
                        blend_to=blend_to, blend_steps=blend_steps, blend_schedule=blend_schedule,
                        use_trust_ratio=use_trust_ratio, trust_clip=trust_clip, trust_space=trust_space,
                        trust_ema_beta=float(trust_ema_beta),
                        agc_clip=agc_clip, agc_eps=agc_eps,
                        use_foreach=use_foreach, use_foreach_update=use_foreach_update, foreach_min_bucket=int(foreach_min_bucket),
                        update_buffer_dtype=update_buffer_dtype,
                        bucket_standardize=bucket_standardize, bucket_standardize_source=bucket_standardize_source, bucket_scalarless=bucket_scalarless,
                        use_triton_bucket_stats=use_triton_bucket_stats, use_triton_fused_apply=use_triton_fused_apply,
                        mom_dtype=mom_dtype,
                        state_prune_threshold=state_prune_threshold, state_prune_interval=int(state_prune_interval),
                        skip_if_nonfinite=bool(skip_if_nonfinite),
                        auto_lr=auto_lr, lr_decay=lr_decay, lr_min=lr_min,
                        plateau_patience=plateau_patience, plateau_tol=plateau_tol,
                        auto_blend=auto_blend, auto_blend_gain=auto_blend_gain, auto_blend_bounds=auto_blend_bounds,
                        auto_ffn_asym=auto_ffn_asym, ffn_asym_target=ffn_asym_target, ffn_asym_gain=ffn_asym_gain,
                        ffn_asym_beta=ffn_asym_beta, ffn_asym_interval=ffn_asym_interval, ffn_lr_min=ffn_lr_min, ffn_lr_max=ffn_lr_max,
                        lr_scale=1.0, block_tag="default",
                        rms_clip_threshold=0.0, rms_clip_granularity="param",
                        qkv_rules={}, qkv_trust_split=False, qkv_lr_scales=None,
                        block_trust_chunks=0,
                        # LoRA PID++
                        lora_density_adapt=lora_density_adapt, lora_density_k=float(lora_density_k), lora_density_beta=float(lora_density_beta),
                        lora_sb_bounds=tuple(lora_sb_bounds), lora_agc_bounds=tuple(lora_agc_bounds),
                        lora_pid_kp=float(lora_pid_kp), lora_pid_ki=float(lora_pid_ki), lora_pid_kd=float(lora_pid_kd),
                        lora_interval=int(lora_interval), lora_int_clip_sb=float(lora_int_clip_sb), lora_int_clip_agc=float(lora_int_clip_agc),
                        lora_aw_reset_on_saturation=bool(lora_aw_reset_on_saturation), lora_aw_eps=float(lora_aw_eps),
                        lora_dwell_decay=float(lora_dwell_decay), lora_dwell_gain=float(lora_dwell_gain),
                        lora_errflip_damp_sb=float(lora_errflip_damp_sb), lora_errflip_damp_agc=float(lora_errflip_damp_agc),
                        lora_pid_mode=str(lora_pid_mode), lora_inertia_beta=float(lora_inertia_beta), lora_inertia_strength=float(lora_inertia_strength), lora_flip_ema_beta=float(lora_flip_ema_beta),
                        lora_ki_min=float(lora_ki_min), lora_kd_min=float(lora_kd_min), lora_recover_rate=float(lora_recover_rate),
                        lora_cross_adapt=bool(lora_cross_adapt), lora_cross_beta=float(lora_cross_beta),
                        lora_cross_sync=float(lora_cross_sync), lora_cross_gain=float(lora_cross_gain),
                        lora_cross_attn_tags=tuple(lora_cross_attn_tags), lora_cross_ffn_tags=tuple(lora_cross_ffn_tags),
                        lora_bridge=bool(lora_bridge), lora_bridge_gain=float(lora_bridge_gain),
                        lora_bridge_bounds=tuple(lora_bridge_bounds), lora_bridge_beta=float(lora_bridge_beta),
                        # QKV 2obj + gamma auto-scale + step-clip accel shrink
                        qkv_lr_autoadapt=qkv_lr_autoadapt, qkv_w_rms=float(qkv_w_rms), qkv_w_trust=float(qkv_w_trust),
                        qkv_lr_gain=float(qkv_lr_gain), qkv_lr_bounds=tuple(qkv_lr_bounds), qkv_lr_interval=int(qkv_lr_interval), qkv_lr_ema_beta=float(qkv_lr_ema_beta),
                        qkv_gain_shrink_gamma=float(qkv_gain_shrink_gamma), qkv_lr_step_clip=float(qkv_lr_step_clip),
                        qkv_disp_ema_beta=float(qkv_disp_ema_beta), qkv_gamma_rate=float(qkv_gamma_rate), qkv_gamma_min=float(qkv_gamma_min), qkv_gamma_max=float(qkv_gamma_max),
                        qkv_clip_shrink_k=float(qkv_clip_shrink_k), qkv_clip_min=float(qkv_clip_min), qkv_clip_max=float(qkv_clip_max),
                        qkv_spectral_adapt=bool(qkv_spectral_adapt), qkv_spectral_low_band=float(qkv_spectral_low_band),
                        qkv_spectral_high_band=float(qkv_spectral_high_band), qkv_spectral_beta=float(qkv_spectral_beta),
                        qkv_spectral_eps=float(qkv_spectral_eps),
                        qkv_gamma_spectral_gain=float(qkv_gamma_spectral_gain), qkv_gamma_spectral_clip=tuple(qkv_gamma_spectral_clip),
                        qkv_phase_boost_gain=float(qkv_phase_boost_gain), qkv_phase_target=float(qkv_phase_target),
                        qkv_phase_boost_clip=tuple(qkv_phase_boost_clip),
                        # compile reflect
                        compile_guard=compile_guard, reflect_interval=int(reflect_interval))
        super().__init__(params, defaults)
        self._global_step = 0
        self._last_metrics = {}
        self._ffn = {"ema_up": None, "ema_down": None, "last": 0}
        self._plateau = {"best": None, "streak": 0, "last_loss": None}
        self._mom_storage_dtype = {"fp32": torch.float32, "bf16": torch.bfloat16, "fp16": torch.float16}[mom_dtype.lower()]
        self._prof = _Profiler(enabled=profiler_enabled, path=profiler_path, interval=profiler_interval, ema_decay=profiler_ema_decay)

        # pending queues
        self._pending_lr_scale: Dict[int, float] = {}
        self._pending_group_updates: Dict[int, List[Tuple[Dict[str,object], str]]] = {}
        self._last_reflect = 0

        # trust EMA per group id
        self._trust_ema: Dict[int, float] = {}
        # LoRA PID state per group id
        self._lora_pid: Dict[int, Dict[str, float]] = {}  # plus ki_eff/kd_eff for recovery
<<<<<<< HEAD
        self._lora_cross_state: Dict[str, object] = {"global_density": None, "tag_density": {}}
=======
        self._lora_cross_state: Dict[str, object] = {"global_density": None, "tag_density": {}, "bridge_ema": {}}
>>>>>>> 82bdad75
        self._lora_bridge: Dict[int, Dict[str, float]] = {}
        # QKV LR EMA per group & dispersion EMA (and previous for accel)
        self._qkv_lr_ema: Dict[int, Dict[str, float]] = {}
        self._qkv_disp_ema: Dict[int, float] = {}
        self._qkv_disp_ema_prev: Dict[int, float] = {}
        self._qkv_spec_ema: Dict[int, Dict[str, Dict[str, float]]] = {}
        self._fused_apply_failures: List[str] = []

    # ---------- Public API ----------
    def report_metrics(self, loss: Optional[float] = None, **kwargs):
        if loss is not None:
            self._last_metrics["loss"] = float(loss)
            p = self._plateau
            if p["best"] is None or loss < p["best"] - self.defaults["plateau_tol"]:
                p["best"] = float(loss); p["streak"] = 0
            else:
                p["streak"] += 1
            p["last_loss"] = float(loss)
        for k, v in kwargs.items():
            try: self._last_metrics[k] = float(v)
            except Exception: pass

    def reflect_pending(self):
        applied = 0
        if self._pending_lr_scale:
            for gi, mult in list(self._pending_lr_scale.items()):
                if 0 <= gi < len(self.param_groups):
                    g = self.param_groups[gi]
                    g["lr_scale"] = float(g.get("lr_scale", 1.0)) * float(mult)
                    applied += 1
                del self._pending_lr_scale[gi]
        if self._pending_group_updates:
            for gi, items in list(self._pending_group_updates.items()):
                if 0 <= gi < len(self.param_groups):
                    g = self.param_groups[gi]
                    for fields, policy in items:
                        for key, val in fields.items():
                            g[key] = _apply_field_spec(g.get(key), val)
                            applied += 1
                del self._pending_group_updates[gi]
        self._last_reflect = self._global_step
        return applied

    def stage_group_update(self, gi: int, fields: Dict[str, object], policy: str = "replace"):
        self._pending_group_updates.setdefault(int(gi), []).append((dict(fields), str(policy)))

    # ---------- Bucket stats helpers ----------
    def _bucket_global_rms(self, updates: List[torch.Tensor], source="global", *, reference: Optional[torch.Tensor] = None):
        ref_tensor = reference if reference is not None else (updates[0] if updates else None)
        if not updates:
            ref_device = ref_tensor.device if ref_tensor is not None else None
            return _scalar_like(ref_tensor, 1.0, dtype=torch.float32, device=ref_device)
        ups32 = [u.to(torch.float32) for u in updates]
        if source == "global":
            ss = torch.stack([torch.sum(u*u) for u in ups32]).sum()
            ne = _scalar_like(ups32[0], float(sum(int(u.numel()) for u in ups32)), dtype=torch.float32)
            rms = torch.sqrt(ss / torch.clamp(ne, min=_scalar_like(ne, 1.0, device=ne.device)))
        elif source == "median":
            rms_list = [torch.sqrt(torch.mean(u*u)) for u in ups32]
            rms = _median_tensor(rms_list, reference=ref_tensor)
        else:
            rms_list = torch.stack([torch.sqrt(torch.mean(u*u)) for u in ups32])
            rms = torch.mean(rms_list)
        return torch.clamp(rms, min=_scalar_like(rms, 1e-12, device=rms.device))

    def _bucket_stats_triton(self, updates: List[torch.Tensor], params: List[torch.Tensor]):
        try:
            from .triton_kernels import bucket_stats_triton
            return bucket_stats_triton(updates, params)  # (ussq, pssq, n)
        except Exception as exc:
            if _LOG.isEnabledFor(logging.DEBUG):
                _LOG.debug("Triton bucket stats fallback", exc_info=exc)
            ups32 = [u.to(torch.float32) for u in updates]
            ps32  = [p.detach().to(torch.float32) for p in params]
            ussq = torch.stack([torch.sum(u*u) for u in ups32]).sum()
            pssq = torch.stack([torch.sum(p*p) for p in ps32]).sum()
            ref_tensor = ups32[0] if ups32 else (ps32[0] if ps32 else None)
            n = _scalar_like(ref_tensor, float(sum(int(u.numel()) for u in ups32)), dtype=torch.float32)
            return ussq, pssq, n

    def _fused_apply_triton(
        self,
        params: List[torch.Tensor],
        updates: List[torch.Tensor],
        diagnostics: Optional[Dict[str, object]] = None,
    ):
        def record(
            status: str,
            *,
            detail: Optional[str] = None,
            exc: Optional[BaseException] = None,
        ) -> None:
            reason_payload: Optional[str] = None
            if exc is not None:
                reason_payload = str(exc)
            elif detail is not None:
                reason_payload = detail
            if diagnostics is not None:
                diagnostics["triton_fused_apply"] = status
                if reason_payload is not None:
                    diagnostics["triton_fused_apply_reason"] = reason_payload
                else:
                    diagnostics.setdefault("triton_fused_apply_reason", status)
            if _LOG.isEnabledFor(logging.DEBUG):
                message = status if detail is None else f"{status}: {detail}"
                if exc is not None:
                    _LOG.debug("Triton fused apply fallback (%s)", message, exc_info=exc)
                else:
                    _LOG.debug("Triton fused apply fallback (%s)", message)
            reason = status if reason_payload is None else f"{status}:{reason_payload}"
            if hasattr(self, "_fused_apply_failures"):
                self._fused_apply_failures.append(reason)

        if not params or not updates:
            record("empty")
            return False

        device = params[0].device
        if device.type != "cuda":
            record("non_cuda_param")
            return False

        if not torch.cuda.is_available():
            record("cuda_unavailable")
            return False

        if len(params) != len(updates):
            record("length_mismatch")
            return False

        if any(p.device != device for p in params):
            record("param_device_mismatch")
            return False

        if any(u.device != device for u in updates):
            record("update_device_mismatch")
            return False

        try:
            from .triton_kernels import fused_apply_updates
        except Exception as exc:
            record("import_error", exc=exc)
            return False

        try:
            kernel_result = fused_apply_updates(params, updates)
        except Exception as exc:
            record("kernel_exception", exc=exc)
            return False
        kernel_ok: bool
        kernel_detail: Optional[str]
        if isinstance(kernel_result, tuple):
            if len(kernel_result) == 0:
                kernel_ok = False
                kernel_detail = "empty_result"
            else:
                kernel_ok = bool(kernel_result[0])
                kernel_detail = str(kernel_result[1]) if len(kernel_result) > 1 else None
        else:
            kernel_ok = bool(kernel_result)
            kernel_detail = None if kernel_ok else "kernel_returned_false"

        if not kernel_ok:
            record("kernel_declined", detail=kernel_detail)
            return False

        if diagnostics is not None:
            diagnostics["triton_fused_apply"] = "ok"
            diagnostics["triton_fused_apply_reason"] = kernel_detail or "ok"
        if _LOG.isEnabledFor(logging.DEBUG):
            if kernel_detail:
                _LOG.debug(
                    "Triton fused apply succeeded on %d tensors (%s)",
                    len(params),
                    kernel_detail,
                )
            else:
                _LOG.debug(
                    "Triton fused apply succeeded on %d tensors",
                    len(params),
                )
        return True

    # ---------- Internal helpers ----------
    def _maybe_auto_blend(self):
        d = self.defaults
        if not d["auto_blend"] or d["blend_steps"] > 0: return
        p = self._plateau
        if p["best"] is None: return
        if p["streak"] >= d["plateau_patience"]:
            lo, hi = d["auto_blend_bounds"]
            for g in self.param_groups:
                sb = float(g.get("sign_blend", d["sign_blend"]))
                sb = min(hi, sb + d["auto_blend_gain"])
                g["sign_blend"] = sb
            p["streak"] = 0
            self._last_metrics["auto_blend_bump"] = 1.0

    def _dtype_for_update(self, p: torch.Tensor) -> torch.dtype:
        mode = str(self.defaults.get("update_buffer_dtype","param"))
        if mode == "param": return p.dtype
        return {"bf16": torch.bfloat16, "fp16": torch.float16, "fp32": torch.float32}.get(mode, p.dtype)

    # ---------- Main step ----------
    @torch.no_grad()
    def step(self, closure=None):
        t0 = time.perf_counter()
        loss = None
        if closure is not None:
            with torch.enable_grad():
                loss = closure()

        self._global_step += 1
        self._last_metrics.pop("auto_blend_bump", None)

        # staged reflect cadence
        if (not _is_compiling()) and self.defaults.get("compile_guard", True):
            if (self._pending_lr_scale or self._pending_group_updates) and (self._global_step - self._last_reflect >= int(self.defaults["reflect_interval"])):
                self.reflect_pending()

        # profiler counters
        prof_c = dict(foreach_wd=0, foreach_update=0, foreach_update_tensors=0,
                      foreach_bucket_size=0, foreach_bucket_global_rms=None, foreach_bucket_trust_est=None, foreach_bucket_source=None,
                      triton_fused_apply=None, triton_fused_apply_reason=None,
                      agc_clips=0, nonfinite_skips=0, pruned_params=0, pruned_elems=0,
                      foreach_triton_failures=None,
                      qkv_q_r=None, qkv_k_r=None, qkv_v_r=None, qkv_q_rms=None, qkv_k_rms=None, qkv_v_rms=None,
                      qkv_q_freq=None, qkv_k_freq=None, qkv_v_freq=None,
                      qkv_gamma_eff=None, qkv_disp=None, qkv_disp_ema=None, qkv_step_clip_eff=None, qkv_accel=None,
                      qkv_freq_disp=None, qkv_freq_factor=None, qkv_phase_boost=None)

        self._fused_apply_failures = []

        # sparse state pruning flags
        sprune_thr = float(self.defaults["state_prune_threshold"])
        sprune_int = int(self.defaults["state_prune_interval"])
        do_prune = (sprune_thr > 0.0) and (sprune_int > 0) and (self._global_step % sprune_int == 0)

        # ---------- Pre-pass: foreach weight decay ----------
        for g in self.param_groups:
            wd = float(g["weight_decay"]); lr = float(g["lr"]); lr_scale = float(g.get("lr_scale", 1.0))
            if wd == 0.0: continue
            plist = [p for p in g["params"] if p.grad is not None]
            if not plist: continue
            if g["use_foreach"] and hasattr(torch, "_foreach_add_"):
                torch._foreach_add_(plist, plist, alpha=-(lr * lr_scale * wd))
                prof_c["foreach_wd"] += len(plist)
            else:
                for p in plist: p.add_(p, alpha=-(lr * lr_scale * wd))

        # ---------- Main pass ----------
        up_s2 = 0.0; up_n = 0
        dn_s2 = 0.0; dn_n = 0
        cross_enabled = bool(self.defaults.get("lora_cross_adapt", False))
        cross_state = self._lora_cross_state
        cross_beta = float(self.defaults.get("lora_cross_beta", 0.0)) if cross_enabled else 0.0
        cross_sync = float(self.defaults.get("lora_cross_sync", 0.0)) if cross_enabled else 0.0
        cross_gain = float(self.defaults.get("lora_cross_gain", 0.0)) if cross_enabled else 0.0
        cross_attn_tags = tuple(self.defaults.get("lora_cross_attn_tags", ())) if cross_enabled else tuple()
        cross_ffn_tags = tuple(self.defaults.get("lora_cross_ffn_tags", ())) if cross_enabled else tuple()
        cross_tag_set = set(cross_attn_tags) | set(cross_ffn_tags)
<<<<<<< HEAD
        pending_lora_blocks: List[Tuple[int, str, Dict[str, float], float]] = []
=======
>>>>>>> 82bdad75

        for gi, group in enumerate(self.param_groups):
            lr = float(group["lr"]); (b1,b2) = group["betas"]; eps = float(group["eps"])
            factored = bool(group["factored"]); alpha = float(group["precond_alpha"])
            sblend0 = float(group["sign_blend"]); sblendT = int(group["blend_steps"]); sblendTo = float(group["blend_to"]); sched = group["blend_schedule"]
            use_trust = bool(group["use_trust_ratio"]); trust_clip = float(group["trust_clip"]); trust_space = str(group.get("trust_space","update"))
            trust_beta = float(group.get("trust_ema_beta", self.defaults["trust_ema_beta"]))
            agc_clip = float(group["agc_clip"]); agc_eps = float(group["agc_eps"])
            lr_scale = float(group.get("lr_scale", 1.0)); tag = group.get("block_tag","default")
            rms_thr = float(group.get("rms_clip_threshold", 0.0)); rms_gran = group.get("rms_clip_granularity","param")
            qkv_rules = group.get("qkv_rules") or {}; qkv_split = bool(group.get("qkv_trust_split", False))
            qkv_lr = group.get("qkv_lr_scales")
            blk_chunks = int(group.get("block_trust_chunks", 0))
            use_foreach_upd = bool(group.get("use_foreach_update", self.defaults["use_foreach_update"])) and bool(group.get("use_foreach", self.defaults["use_foreach"]))
            foreach_min_bucket = int(group.get("foreach_min_bucket", self.defaults["foreach_min_bucket"]))
            bucket_std = bool(group.get("bucket_standardize", self.defaults["bucket_standardize"]))
            bucket_src = str(group.get("bucket_standardize_source", self.defaults["bucket_standardize_source"])).lower()
            bucket_scalarless = bool(group.get("bucket_scalarless", self.defaults["bucket_scalarless"]))
            use_triton_stats = bool(group.get("use_triton_bucket_stats", self.defaults["use_triton_bucket_stats"]))
            use_triton_fused = bool(group.get("use_triton_fused_apply", self.defaults["use_triton_fused_apply"]))
            spec_enabled = bool(self.defaults.get("qkv_spectral_adapt", False))
            spec_low_band = float(self.defaults.get("qkv_spectral_low_band", 0.2))
            spec_high_band = float(self.defaults.get("qkv_spectral_high_band", 0.25))
            spec_beta = float(self.defaults.get("qkv_spectral_beta", 0.7))
            spec_eps = float(self.defaults.get("qkv_spectral_eps", 1e-9))
            spec_state = self._qkv_spec_ema.setdefault(gi, {}) if spec_enabled else None

            # schedule override for sign_blend
            if sblendT and sblendT>0:
                c = min(self._global_step/float(sblendT), 1.0)
                w = (0.5 - 0.5*math.cos(math.pi*c)) if sched=="cosine" else c
                sblend = (1.0 - w)*sblend0 + w*sblendTo
            else:
                sblend = sblend0

            # foreach buckets
            b_params: List[torch.Tensor] = []
            b_updates: List[torch.Tensor] = []
            b_updates_f32: List[torch.Tensor] = []

            # LoRA EMA/PID accumulators
            lora_dense_sum = 0.0; lora_count = 0

            # QKV slice logging (last seen in this group)
            last_qkv = {"q":None,"k":None,"v":None}
            cross_density_sum = 0.0; cross_density_count = 0

            for p in group["params"]:
                if p.grad is None: continue

                if bool(self.defaults["skip_if_nonfinite"]):
                    if (not torch.isfinite(p).all()) or (not torch.isfinite(p.grad).all()):
                        prof_c["nonfinite_skips"] += 1
                        continue

                g = p.grad
                st = self.state[p]
                dt = self._mom_storage_dtype
                if "m" not in st:
                    st["m"] = torch.zeros_like(p, dtype=dt)
                m = st["m"]

                if factored and p.ndim>=2:
                    rows = p.shape[0]; cols = p.numel()//rows
                    if "vr" not in st:
                        st["vr"] = torch.zeros(rows, dtype=dt, device=p.device)
                        st["vc"] = torch.zeros(cols, dtype=dt, device=p.device)
                    vr = st["vr"]; vc = st["vc"]
                else:
                    if "v" not in st:
                        st["v"] = torch.zeros_like(p, dtype=dt)
                    v = st["v"]

                # m update
                m32 = _to_dtype(m, torch.float32); g32 = _to_dtype(g, torch.float32)
                m32.mul_(b1).add_(g32, alpha=1.0-b1)
                if do_prune and float(self.defaults["state_prune_threshold"]) > 0.0:
                    thr = float(self.defaults["state_prune_threshold"])
                    m32.masked_fill_(m32.abs() < thr, 0.0)
                m.copy_(m32.to(m.dtype))

                # vhat
                if factored and p.ndim>=2:
                    g2 = g32.view(p.shape[0], -1).pow(2)
                    vr32 = _to_dtype(vr, torch.float32); vc32 = _to_dtype(vc, torch.float32)
                    vr32.mul_(b2).add_(g2.mean(dim=1), alpha=1.0-b2)
                    vc32.mul_(b2).add_(g2.mean(dim=0), alpha=1.0-b2)
                    vr.copy_(vr32.to(vr.dtype)); vc.copy_(vc32.to(vc.dtype))
                    vhat = torch.outer(vr32.clamp_min(1e-30), vc32.clamp_min(1e-30)) / vr32.mean().clamp_min(1e-30)
                    vhat = vhat.view_as(p)
                else:
                    if "v" not in st: st["v"] = torch.zeros_like(p, dtype=dt)
                    v = st["v"]
                    v32 = _to_dtype(v, torch.float32)
                    v32.mul_(b2).addcmul_(g32, g32, value=1.0-b2)
                    if do_prune and float(self.defaults["state_prune_threshold"]) > 0.0:
                        thr = float(self.defaults["state_prune_threshold"])
                        v32.masked_fill_(v32.abs() < thr, 0.0)
                    v.copy_(v32.to(v.dtype)); vhat = v32

                P = (vhat.sqrt().add_(eps)).pow(-float(alpha)) if alpha>0 else 1.0

                # Direction
                if group["sign_mode"] == "softsign":
                    d_sign = _softsign(m32, float(group["sign_tau"])) * P
                else:
                    d_sign = torch.sign(m32) * P
                d_mag = (m32 / (_rms(m32)+eps)) * P
                d = (1.0 - sblend) * d_sign + sblend * d_mag

                # AGC
                if agc_clip and agc_clip > 0.0:
                    p_n = float(_norm(p)); d_n = float(_norm(d))
                    max_n = agc_clip * (p_n + agc_eps)
                    if d_n > max_n and d_n > 0.0:
                        d = d * (max_n / d_n); prof_c["agc_clips"] += 1

                if tag=="ffn_up":
                    up_s2 += float((d.float()*d.float()).sum().item()); up_n += d.numel()
                elif tag=="ffn_down":
                    dn_s2 += float((d.float()*d.float()).sum().item()); dn_n += d.numel()

                d_rms = float(_rms(d))

                if tag in ("lora_a","lora_b") and bool(self.defaults["lora_density_adapt"]):
                    thr = float(self.defaults["lora_density_k"]) * d_rms
                    if thr > 0.0:
                        dense = float((d.abs() > thr).float().mean().item())
                        lora_dense_sum += dense; lora_count += 1

                if cross_enabled and tag in cross_tag_set:
                    thr_cross = float(self.defaults["lora_density_k"]) * d_rms
                    if thr_cross > 0.0:
                        dense_cross = float((d.abs() > thr_cross).float().mean().item())
                        cross_density_sum += dense_cross; cross_density_count += 1

                base_lr = lr * lr_scale

                # RMS clip (param)
                clip_scale_param = 1.0
                if rms_thr and rms_gran == "param":
                    rr = d_rms
                    clip_scale_param = min(1.0, rms_thr/rr) if rr>0 else 1.0

                # trust
                def eff_trust_for(_p, _d):
                    if not use_trust: return 1.0
                    if trust_space == "update":
                        pn = float(_norm(_p)); dn = float(_norm(_d)); raw = (pn/(dn+1e-12)) if (pn>0 and dn>0) else 1.0
                    elif trust_space == "precond":
                        pn = float(_norm(_p))
                        denom_n = float(_norm(m32 / (vhat.sqrt().add(eps).pow(alpha)))); raw = (pn/(denom_n+1e-12)) if (pn>0 and denom_n>0) else 1.0
                    else:
                        raw = 1.0
                    if trust_beta > 0.0:
                        old = self._trust_ema.get(gi, raw); sm = trust_beta*old + (1.0-trust_beta)*raw; self._trust_ema[gi] = sm; return min(trust_clip, sm)
                    return min(trust_clip, raw)

                # chunked paths
                chunked = False
                if (blk_chunks and p.ndim==2 and p.shape[0] % blk_chunks == 0) or (id(p) in qkv_rules and bool(qkv_split) and use_trust):
                    chunked = True
                    if id(p) in qkv_rules:
                        dim, parts = qkv_rules[id(p)]
                        p_chunks = torch.chunk(p, parts, dim=dim)
                        d_chunks = torch.chunk(d, parts, dim=dim)
                        keys = ("q","k","v")
                        for i, (pc, dc) in enumerate(zip(p_chunks, d_chunks)):
                            tr = eff_trust_for(pc, dc)
                            eff_lr = base_lr
                            if qkv_lr is not None and i < len(keys):
                                eff_lr = lr * float(qkv_lr.get(keys[i], lr_scale))
                            freq_disp = 0.0; low_ema = 0.0; high_ema = 0.0; phase_ema = 0.0
                            if spec_enabled and i < len(keys) and spec_state is not None:
                                label = keys[i]
                                low_raw, high_raw, phase_raw = _spectral_dispersion(dc, spec_low_band, spec_high_band)
                                prev = spec_state.get(label)
                                if prev is None:
                                    low_ema = low_raw
                                    high_ema = high_raw
                                    phase_ema = phase_raw
                                else:
                                    low_ema = spec_beta*prev.get("low", low_raw) + (1.0 - spec_beta)*low_raw
                                    high_ema = spec_beta*prev.get("high", high_raw) + (1.0 - spec_beta)*high_raw
                                    phase_ema = spec_beta*prev.get("phase", phase_raw) + (1.0 - spec_beta)*phase_raw
                                spec_state[label] = {"low": float(low_ema), "high": float(high_ema), "phase": float(phase_ema)}
                                denom = low_ema + spec_eps
                                freq_disp = math.log((high_ema + spec_eps) / denom) if denom > 0.0 else 0.0
                            k = keys[i]
                            last_qkv[k] = dict(tr=float(tr), rms=float(_rms(dc)),
                                               freq_low=float(low_ema), freq_high=float(high_ema),
                                               freq_phase=float(phase_ema), freq_disp=float(freq_disp))
                            pc.add_(dc.to(pc.dtype), alpha=-(eff_lr * tr * clip_scale_param))
                    else:
                        parts = blk_chunks
                        p_chunks = torch.chunk(p, parts, dim=0)
                        d_chunks = torch.chunk(d, parts, dim=0)
                        for pc, dc in zip(p_chunks, d_chunks):
                            tr = eff_trust_for(pc, dc)
                            pc.add_(dc.to(pc.dtype), alpha=-(base_lr * tr * clip_scale_param))

                # foreach bucket
                if not chunked:
                    eff = -(base_lr * eff_trust_for(p, d) * clip_scale_param)
                    if use_foreach_upd and hasattr(torch, "_foreach_add_"):
                        upd = d.to(self._dtype_for_update(p)) * eff
                        b_params.append(p); b_updates.append(upd); 
                        if bucket_std:
                            b_updates_f32.append(upd.to(torch.float32))
                    else:
                        p.add_(d.to(p.dtype), alpha=eff)

            # flush foreach bucket (combined stats & scale)
            if b_params and b_updates and hasattr(torch, "_foreach_add_"):
                prof_c["foreach_bucket_size"] = len(b_params)
                if len(b_params) >= foreach_min_bucket and bucket_std:
                    if use_triton_stats:
                        ussq, pssq, n = self._bucket_stats_triton(b_updates_f32, [p.detach() for p in b_params])
                        grms = torch.sqrt(ussq / torch.clamp(n, min=_scalar_like(n, 1.0)))
                        trust_est = torch.sqrt(pssq) / torch.clamp(torch.sqrt(ussq), min=_scalar_like(ussq, 1e-12))
                    else:
                        grms = self._bucket_global_rms(b_updates_f32, source=bucket_src, reference=b_updates_f32[0])
                        pssq = torch.stack([torch.sum(p.detach().to(torch.float32)**2) for p in b_params]).sum()
                        ussq = torch.stack([torch.sum(u.to(torch.float32)**2) for u in b_updates_f32]).sum()
                        trust_est = torch.sqrt(pssq) / torch.clamp(torch.sqrt(ussq), min=_scalar_like(ussq, 1e-12))
                    sf = (1.0 / torch.clamp(grms, min=1e-12)).to(b_updates[0].dtype)
                    for i in range(len(b_updates)): b_updates[i] = b_updates[i] * sf
                    prof_c["foreach_bucket_global_rms"] = float(grms.detach().cpu())
                    prof_c["foreach_bucket_trust_est"] = float(trust_est.detach().cpu())
                    prof_c["foreach_bucket_source"] = bucket_src

                if use_triton_fused and len(b_params) >= foreach_min_bucket:
                    ok = self._fused_apply_triton(b_params, b_updates, prof_c)
                    if ok:
                        prof_c["foreach_update"] += 1
                        prof_c["foreach_update_tensors"] += len(b_params)
                    else:
                        torch._foreach_add_(b_params, b_updates); prof_c["foreach_update"] += 1; prof_c["foreach_update_tensors"] += len(b_params)
                else:
                    if len(b_params) >= foreach_min_bucket:
                        torch._foreach_add_(b_params, b_updates)
                        prof_c["foreach_update"] += 1
                        prof_c["foreach_update_tensors"] += len(b_params)
                    else:
                        for P, U in zip(b_params, b_updates):
                            P.add_(U)

            # write QKV stats
            if last_qkv["q"] is not None:
                prof_c["qkv_q_r"] = last_qkv["q"]["tr"]; prof_c["qkv_q_rms"] = last_qkv["q"]["rms"]
                prof_c["qkv_q_freq"] = last_qkv["q"].get("freq_disp")
            if last_qkv["k"] is not None:
                prof_c["qkv_k_r"] = last_qkv["k"]["tr"]; prof_c["qkv_k_rms"] = last_qkv["k"]["rms"]
                prof_c["qkv_k_freq"] = last_qkv["k"].get("freq_disp")
            if last_qkv["v"] is not None:
                prof_c["qkv_v_r"] = last_qkv["v"]["tr"]; prof_c["qkv_v_rms"] = last_qkv["v"]["rms"]
                prof_c["qkv_v_freq"] = last_qkv["v"].get("freq_disp")

            # LoRA EMA + PID + inertia + minima + recovery
            if tag in ("lora_a","lora_b") and bool(self.defaults["lora_density_adapt"]) and (lora_count > 0) and (self._global_step % int(self.defaults["lora_interval"]) == 0):
                dense_obs = lora_dense_sum / max(1, lora_count)
                st = self._lora_pid.get(gi, {"ema": dense_obs, "vol_ema": 0.0, "last_ema": dense_obs,
                                             "integ_sb": 0.0, "integ_agc": 0.0, "prev_err_sb": 0.0, "prev_err_agc": 0.0,
                                             "dwell_sb":0.0, "dwell_agc":0.0, "flip_ema_sb":0.0, "flip_ema_agc":0.0,
                                             "ki_eff": self.defaults["lora_pid_ki"], "kd_eff": self.defaults["lora_pid_kd"]})
                beta = float(self.defaults["lora_density_beta"])
                st["ema"] = beta*st["ema"] + (1.0-beta)*dense_obs

                if cross_enabled:
<<<<<<< HEAD
                    pending_lora_blocks.append((gi, tag, st, st["ema"]))
=======
                    prev_global = cross_state.get("global_density")
                    if prev_global is None:
                        prev_global = st["ema"]
                    new_global = cross_beta*prev_global + (1.0 - cross_beta)*st["ema"]
                    cross_state["global_density"] = new_global
                    tag_map = cross_state.setdefault("tag_density", {})
                    prev_tag = tag_map.get(tag)
                    if prev_tag is None:
                        prev_tag = st["ema"]
                    tag_map[tag] = cross_beta*prev_tag + (1.0 - cross_beta)*st["ema"]
                    if cross_sync > 0.0:
                        st["ema"] = (1.0 - cross_sync)*st["ema"] + cross_sync*new_global
>>>>>>> 82bdad75

                # volatility
                vol = abs(st["ema"] - st["last_ema"])
                st["vol_ema"] = float(self.defaults["lora_inertia_beta"]) * st["vol_ema"] + (1.0 - float(self.defaults["lora_inertia_beta"])) * vol
                st["last_ema"] = st["ema"]

                # targets
                sb_lo, sb_hi = self.defaults["lora_sb_bounds"]; agc_lo, agc_hi = self.defaults["lora_agc_bounds"]
                sb_tgt = max(sb_lo, min(sb_hi, sb_lo + (sb_hi - sb_lo)*st["ema"]))
                agc_tgt = max(agc_lo, min(agc_hi, agc_hi - (agc_hi - agc_lo)*st["ema"]))

                if cross_enabled and cross_gain != 0.0:
                    tag_map = cross_state.get("tag_density", {})
                    attn_vals = [tag_map[t] for t in cross_attn_tags if t in tag_map]
                    ffn_vals = [tag_map[t] for t in cross_ffn_tags if t in tag_map]
                    if attn_vals and ffn_vals:
                        attn_mean = sum(attn_vals)/len(attn_vals)
                        ffn_mean = sum(ffn_vals)/len(ffn_vals)
                        cross_signal = attn_mean - ffn_mean
                        sb_tgt = max(sb_lo, min(sb_hi, sb_tgt + cross_gain * cross_signal))
                        agc_tgt = max(agc_lo, min(agc_hi, agc_tgt - cross_gain * cross_signal))

                # inertia / flip handling for Ki/Kd
                mode = str(self.defaults["lora_pid_mode"]).lower(); strength = float(self.defaults["lora_inertia_strength"])
                flip_beta = float(self.defaults["lora_flip_ema_beta"])

                # sb
                sb_cur = float(group.get("sign_blend", sblend0))
                e_sb = sb_tgt - sb_cur
                flip_sb = 1.0 if e_sb * st["prev_err_sb"] < 0 else 0.0
                st["flip_ema_sb"] = flip_beta * st["flip_ema_sb"] + (1.0 - flip_beta) * flip_sb

                # agc
                agc_cur = float(group.get("agc_clip", agc_lo))
                e_agc = agc_tgt - agc_cur
                flip_agc = 1.0 if e_agc * st["prev_err_agc"] < 0 else 0.0
                st["flip_ema_agc"] = flip_beta * st["flip_ema_agc"] + (1.0 - flip_beta) * flip_agc

                # dynamic Ki/Kd targets
                ki0 = float(self.defaults["lora_pid_ki"]); kd0 = float(self.defaults["lora_pid_kd"])
                scale_vol = (1.2 if mode in {"inertial","auto"} else (0.6 if mode=="stable" else 0.3))
                scale_flip= (1.5 if mode in {"inertial","auto"} else (0.8 if mode=="stable" else 0.4))
                ki_target = ki0 / (1.0 + strength * st["vol_ema"] * scale_vol)
                kd_target = kd0 / (1.0 + strength * st["flip_ema_sb"] * scale_flip)
                ki_min = float(self.defaults["lora_ki_min"]); kd_min = float(self.defaults["lora_kd_min"])
                ki_target = max(ki_min, ki_target); kd_target = max(kd_min, kd_target)

                # recovery (slow up, fast down)
                rec = float(self.defaults["lora_recover_rate"])
                ki_eff = st.get("ki_eff", ki0); kd_eff = st.get("kd_eff", kd0)
                ki_eff = ki_target if ki_target < ki_eff else (ki_eff + rec*(ki_target - ki_eff))
                kd_eff = kd_target if kd_target < kd_eff else (kd_eff + rec*(kd_target - kd_eff))
                st["ki_eff"] = ki_eff; st["kd_eff"] = kd_eff

                # integrate + derivative
                clip_sb = float(self.defaults["lora_int_clip_sb"]); clip_agc = float(self.defaults["lora_int_clip_agc"])
                st["integ_sb"] = max(-clip_sb, min(clip_sb, st["integ_sb"] + e_sb))
                st["integ_agc"] = max(-clip_agc, min(clip_agc, st["integ_agc"] + e_agc))
                d_sb = e_sb - st["prev_err_sb"]; d_agc = e_agc - st["prev_err_agc"]

                kp = float(self.defaults["lora_pid_kp"])
                delta_sb  = kp*e_sb  + ki_eff*st["integ_sb"]  + kd_eff*d_sb
                delta_agc = kp*e_agc + ki_eff*st["integ_agc"] + kd_eff*d_agc

                new_sb = max(sb_lo, min(sb_hi, sb_cur + delta_sb))
                new_agc = max(agc_lo, min(agc_hi, agc_cur + delta_agc))

                # dwell decay & saturation reset
                aw_eps = float(self.defaults["lora_aw_eps"]); dwell_decay = float(self.defaults["lora_dwell_decay"]); dwell_gain = float(self.defaults["lora_dwell_gain"])
                if abs(new_sb - sb_lo) < aw_eps and e_sb < 0: st["dwell_sb"] = st.get("dwell_sb",0.0) + 1.0
                elif abs(new_sb - sb_hi) < aw_eps and e_sb > 0: st["dwell_sb"] = st.get("dwell_sb",0.0) + 1.0
                else: st["dwell_sb"] *= dwell_decay
                if st["dwell_sb"] > 0: st["integ_sb"] *= (1.0 / (1.0 + dwell_gain * st["dwell_sb"]))
                if bool(self.defaults["lora_aw_reset_on_saturation"]) and ((abs(new_sb - sb_lo) < aw_eps and e_sb < 0) or (abs(new_sb - sb_hi) < aw_eps and e_sb > 0)):
                    st["integ_sb"] = 0.0

                if abs(new_agc - agc_lo) < aw_eps and e_agc < 0: st["dwell_agc"] = st.get("dwell_agc",0.0) + 1.0
                elif abs(new_agc - agc_hi) < aw_eps and e_agc > 0: st["dwell_agc"] = st.get("dwell_agc",0.0) + 1.0
                else: st["dwell_agc"] *= dwell_decay
                if st["dwell_agc"] > 0: st["integ_agc"] *= (1.0 / (1.0 + dwell_gain * st["dwell_agc"]))
                if bool(self.defaults["lora_aw_reset_on_saturation"]) and ((abs(new_agc - agc_lo) < aw_eps and e_agc < 0) or (abs(new_agc - agc_hi) < aw_eps and e_agc > 0)):
                    st["integ_agc"] = 0.0

                st["prev_err_sb"] = e_sb; st["prev_err_agc"] = e_agc
                self._lora_pid[gi] = st

                # apply or stage
                if not (_is_compiling() and self.defaults.get("compile_guard", True)):
                    group["sign_blend"] = new_sb
                    group["agc_clip"]   = new_agc
                else:
                    self.stage_group_update(gi, {"sign_blend": new_sb, "agc_clip": new_agc}, policy="replace")
                self._last_metrics.update({"lora_dense_ema": st["ema"], "lora_vol_ema": st["vol_ema"], "lora_flip_ema_sb": st["flip_ema_sb"], "lora_flip_ema_agc": st["flip_ema_agc"],
                                           "lora_sb": new_sb, "lora_agc": new_agc, "lora_ki_eff": ki_eff, "lora_kd_eff": kd_eff})
                if cross_enabled:
<<<<<<< HEAD
                    pending_lora_blocks[-1] = (gi, tag, st, st["ema"])
=======
                    self._last_metrics.update({
                        "lora_global_density": cross_state.get("global_density", st["ema"]),
                        "lora_attn_density": float(sum(cross_state.get("tag_density", {}).get(t, 0.0) for t in cross_attn_tags)/max(1, len(cross_attn_tags))) if cross_attn_tags else 0.0,
                        "lora_ffn_density": float(sum(cross_state.get("tag_density", {}).get(t, 0.0) for t in cross_ffn_tags)/max(1, len(cross_ffn_tags))) if cross_ffn_tags else 0.0,
                    })
>>>>>>> 82bdad75

            # QKV two-objective with gamma auto-scale + step-clip via acceleration
            if tag == "attn_qkv" and qkv_lr is not None and bool(self.defaults["qkv_lr_autoadapt"]) and (self._global_step % int(self.defaults["qkv_lr_interval"]) == 0):
                if last_qkv["q"] and last_qkv["k"] and last_qkv["v"]:
                    wr = float(self.defaults["qkv_w_rms"]); wt = float(self.defaults["qkv_w_trust"])
                    base_gain = float(self.defaults["qkv_lr_gain"]); gamma0 = float(self.defaults["qkv_gain_shrink_gamma"])
                    b_lo, b_hi = self.defaults["qkv_lr_bounds"]; beta = float(self.defaults["qkv_lr_ema_beta"])
                    base_clip = float(self.defaults["qkv_lr_step_clip"])
                    beta_disp = float(self.defaults["qkv_disp_ema_beta"]); rate = float(self.defaults["qkv_gamma_rate"])
                    gmin = float(self.defaults["qkv_gamma_min"]); gmax = float(self.defaults["qkv_gamma_max"])
                    k_shrink = float(self.defaults["qkv_clip_shrink_k"]); cmin = float(self.defaults["qkv_clip_min"]); cmax=float(self.defaults["qkv_clip_max"])

                    rms = [max(1e-12, float(last_qkv[k]["rms"])) for k in ("q","k","v")]
                    trs = [max(1e-12, float(last_qkv[k]["tr"])) for k in ("q","k","v")]
                    freq_disp_vals = [float(last_qkv[k].get("freq_disp", 0.0)) for k in ("q","k","v")]
                    freq_low_vals = [float(last_qkv[k].get("freq_low", 0.0)) for k in ("q","k","v")]
                    freq_high_vals = [float(last_qkv[k].get("freq_high", 0.0)) for k in ("q","k","v")]
                    phase_vals = [float(last_qkv[k].get("freq_phase", 0.0)) for k in ("q","k","v")]

                    disp_r = math.log(max(rms)/min(rms)); disp_t = math.log(max(trs)/min(trs))
                    disp = math.sqrt(wr*disp_r*disp_r + wt*disp_t*disp_t)
                    ema_prev = self._qkv_disp_ema.get(gi, disp)
                    ema_prev2 = self._qkv_disp_ema_prev.get(gi, disp)
                    disp_ema = beta_disp*ema_prev + (1.0 - beta_disp)*disp
                    self._qkv_disp_ema_prev[gi] = ema_prev
                    self._qkv_disp_ema[gi] = disp_ema
                    trend = disp - ema_prev
                    accel = disp_ema - 2*ema_prev + ema_prev2  # 2nd diff (EMA-based)

                    # gamma auto-scale
                    gamma_eff = gamma0 * (1.0 + rate * (trend / max(1e-6, disp)))
                    gamma_eff = max(gmin, min(gmax, gamma_eff))
                    freq_disp_mean = sum(freq_disp_vals)/len(freq_disp_vals)
                    freq_factor = 1.0
                    if bool(self.defaults.get("qkv_spectral_adapt", False)):
                        freq_gain = float(self.defaults.get("qkv_gamma_spectral_gain", 0.0))
                        clip_lo, clip_hi = self.defaults.get("qkv_gamma_spectral_clip", (0.5, 1.5))
                        if freq_gain != 0.0:
                            freq_factor = math.exp(-freq_gain * freq_disp_mean)
                            freq_factor = max(float(clip_lo), min(float(clip_hi), freq_factor))
                            gamma_eff *= freq_factor
                    # step-clip shrink by positive acceleration
                    step_clip_eff = base_clip / (1.0 + k_shrink * max(0.0, accel))
                    phase_mean = sum(phase_vals)/len(phase_vals) if phase_vals else 0.0
                    phase_boost = 1.0
                    if bool(self.defaults.get("qkv_spectral_adapt", False)):
                        phase_gain = float(self.defaults.get("qkv_phase_boost_gain", 0.0))
                        phase_target = float(self.defaults.get("qkv_phase_target", 0.0))
                        clip_lo, clip_hi = self.defaults.get("qkv_phase_boost_clip", (0.6, 1.6))
                        if phase_gain != 0.0:
                            phase_boost = 1.0 + phase_gain * (phase_mean - phase_target)
                            phase_boost = max(float(clip_lo), min(float(clip_hi), phase_boost))
                    step_clip_eff = max(cmin, min(cmax, step_clip_eff * phase_boost))

                    med_r = sorted(rms)[1]; med_t = sorted(trs)[1]
                    def adj(cur_r, cur_t):
                        e = wr*math.log(cur_r/med_r) + wt*math.log(cur_t/med_t)
                        delta = math.exp(- (base_gain / (1.0 + gamma_eff * disp)) * e)
                        delta = max(1.0 - step_clip_eff, min(1.0 + step_clip_eff, delta))
                        return delta

                    sc_q = max(b_lo, min(b_hi, float(qkv_lr.get("q",1.0)) * adj(rms[0], trs[0])))
                    sc_k = max(b_lo, min(b_hi, float(qkv_lr.get("k",1.0)) * adj(rms[1], trs[1])))
                    sc_v = max(b_lo, min(b_hi, float(qkv_lr.get("v",1.0)) * adj(rms[2], trs[2])))

                    ema = self._qkv_lr_ema.get(gi, {"q":sc_q,"k":sc_k,"v":sc_v})
                    sc_q = beta*ema["q"] + (1.0-beta)*sc_q
                    sc_k = beta*ema["k"] + (1.0-beta)*sc_k
                    sc_v = beta*ema["v"] + (1.0-beta)*sc_v
                    self._qkv_lr_ema[gi] = {"q":sc_q,"k":sc_k,"v":sc_v}
                    new_map = dict(q=sc_q, k=sc_k, v=sc_v)
                    if not (_is_compiling() and self.defaults.get("compile_guard", True)):
                        group["qkv_lr_scales"] = new_map
                    else:
                        self.stage_group_update(gi, {"qkv_lr_scales": new_map}, policy="replace")
                    self._last_metrics.update({"qkv_lr_q": sc_q, "qkv_lr_k": sc_k, "qkv_lr_v": sc_v,
                                               "qkv_gamma_eff": gamma_eff, "qkv_disp": disp, "qkv_disp_ema": disp_ema,
                                               "qkv_step_clip_eff": step_clip_eff, "qkv_accel": accel,
                                               "qkv_freq_disp": freq_disp_mean, "qkv_freq_factor": freq_factor,
                                               "qkv_phase_boost": phase_boost,
                                               "qkv_freq_low": sum(freq_low_vals)/len(freq_low_vals) if freq_low_vals else 0.0,
                                               "qkv_freq_high": sum(freq_high_vals)/len(freq_high_vals) if freq_high_vals else 0.0,
                                               "qkv_phase_mean": phase_mean})
                    prof_c.update(qkv_freq_disp=freq_disp_mean, qkv_freq_factor=freq_factor, qkv_phase_boost=phase_boost)

            # end group loop

            if cross_enabled and cross_density_count > 0:
                obs = cross_density_sum / max(1, cross_density_count)
                tag_map = cross_state.setdefault("tag_density", {})
                prev = tag_map.get(tag)
                if prev is None:
                    prev = obs
                tag_map[tag] = cross_beta*prev + (1.0 - cross_beta)*obs

<<<<<<< HEAD
        if cross_enabled:
            tag_map = cross_state.setdefault("tag_density", {})
            if pending_lora_blocks:
                mean_density = sum(item[3] for item in pending_lora_blocks) / len(pending_lora_blocks)
                prev_global = cross_state.get("global_density")
                new_global = mean_density if prev_global is None else cross_beta*prev_global + (1.0 - cross_beta)*mean_density
                cross_state["global_density"] = new_global
                for (_, tag, st, ema_val) in pending_lora_blocks:
                    prev_tag = tag_map.get(tag, ema_val)
                    tag_map[tag] = cross_beta*prev_tag + (1.0 - cross_beta)*ema_val
                if cross_sync > 0.0 and cross_state["global_density"] is not None:
                    global_density = float(cross_state["global_density"])
                    for (gi, tag, st, _) in pending_lora_blocks:
                        st["ema"] = (1.0 - cross_sync) * st["ema"] + cross_sync * global_density
                        self._lora_pid[gi] = st
            global_density_val = cross_state.get("global_density")
            if global_density_val is not None or tag_map:
                attn_avg = sum(tag_map.get(t, 0.0) for t in cross_attn_tags) / max(1, len(cross_attn_tags)) if cross_attn_tags else 0.0
                ffn_avg = sum(tag_map.get(t, 0.0) for t in cross_ffn_tags) / max(1, len(cross_ffn_tags)) if cross_ffn_tags else 0.0
                if global_density_val is not None:
                    self._last_metrics["lora_global_density"] = float(global_density_val)
                self._last_metrics["lora_attn_density"] = float(attn_avg)
                self._last_metrics["lora_ffn_density"] = float(ffn_avg)

=======
>>>>>>> 82bdad75
        if cross_enabled and bool(self.defaults.get("lora_bridge", False)):
            global_density = cross_state.get("global_density", None)
            if global_density is not None:
                bridge_gain = float(self.defaults.get("lora_bridge_gain", 0.0))
                bridge_beta = float(self.defaults.get("lora_bridge_beta", 0.0))
                b_lo, b_hi = self.defaults.get("lora_bridge_bounds", (0.5, 1.5))
                apply_dict_mut = not (_is_compiling() and self.defaults.get("compile_guard", True))
                tag_map = cross_state.get("tag_density", {})
                target_tags = set(cross_attn_tags) | set(cross_ffn_tags)
                if bridge_gain != 0.0 and target_tags:
                    for gi, group in enumerate(self.param_groups):
                        tag = group.get("block_tag", "default")
                        if tag not in target_tags:
                            continue
                        density_val = tag_map.get(tag)
                        if density_val is None:
                            continue
                        bridge_state = self._lora_bridge.setdefault(gi, {
                            "base": float(group.get("trust_clip", self.defaults.get("trust_clip", 10.0))),
                            "ema": 1.0,
                        })
                        base = bridge_state["base"]
                        target_scale = math.exp(bridge_gain * (density_val - global_density))
                        target_scale = min(b_hi, max(b_lo, target_scale))
                        new_scale = bridge_beta*bridge_state["ema"] + (1.0 - bridge_beta)*target_scale
                        bridge_state["ema"] = new_scale
                        new_trust = base * new_scale
                        if apply_dict_mut:
                            group["trust_clip"] = new_trust
                        else:
                            self.stage_group_update(gi, {"trust_clip": new_trust}, policy="replace")
                    self._last_metrics.update({
                        "lora_bridge_global": float(global_density),
                    })

        # Auto FFN Asym & sign blend
        d = self.defaults
        apply_dict_mut = not (_is_compiling() and d.get("compile_guard", True))
        if any(g.get("auto_ffn_asym", d["auto_ffn_asym"]) for g in self.param_groups):
            beta = float(d["ffn_asym_beta"]); tgt = float(d["ffn_asym_target"]); gain = float(d["ffn_asym_gain"])
            interval = int(d["ffn_asym_interval"]); smin = float(d["ffn_lr_min"]); smax = float(d["ffn_lr_max"])
            st = self._ffn
            if up_n>0:
                up_rms=(up_s2/max(1,up_n))**0.5; st["ema_up"]= beta*(st["ema_up"] if st["ema_up"] is not None else up_rms)+(1-beta)*up_rms
            if dn_n>0:
                dn_rms=(dn_s2/max(1,dn_n))**0.5; st["ema_down"]= beta*(st["ema_down"] if st["ema_down"] is not None else dn_rms)+(1-beta)*dn_rms
            if (self._global_step - st.get("last",0) >= interval) and (st["ema_up"] is not None) and (st["ema_down"] is not None):
                ratio = st["ema_up"]/(st["ema_down"]+1e-12)
                e = math.log(max(1e-12, ratio/tgt)); up_adj=math.exp(-gain*e); dn_adj=math.exp(+gain*e)
                if apply_dict_mut:
                    for gi, g in enumerate(self.param_groups):
                        tg=g.get("block_tag","default")
                        if tg=="ffn_up":
                            g["lr_scale"]= float(min(smax, max(smin, g.get("lr_scale",1.0)*up_adj)))
                        elif tg=="ffn_down":
                            g["lr_scale"]= float(min(smax, max(smin, g.get("lr_scale",1.0)*dn_adj)))
                else:
                    for gi, g in enumerate(self.param_groups):
                        tg=g.get("block_tag","default")
                        if tg=="ffn_up":
                            self._pending_lr_scale[gi] = float(self._pending_lr_scale.get(gi, 1.0) * up_adj)
                        elif tg=="ffn_down":
                            self._pending_lr_scale[gi] = float(self._pending_lr_scale.get(gi, 1.0) * dn_adj)
                st["last"]=self._global_step
                self._last_metrics.update({
                    "ffn_lr_scale_up":next((g.get("lr_scale",1.0) for g in self.param_groups if g.get("block_tag")=="ffn_up"),1.0),
                    "ffn_lr_scale_down":next((g.get("lr_scale",1.0) for g in self.param_groups if g.get("block_tag")=="ffn_down"),1.0),
                    "ffn_ratio": float(ratio)
                })

        if not (_is_compiling() and self.defaults.get("compile_guard", True)):
            self._maybe_auto_blend()

        if self._fused_apply_failures:
            prof_c["foreach_triton_failures"] = list(self._fused_apply_failures)
        else:
            prof_c["foreach_triton_failures"] = None

        step_ms = 1000.0 * (time.perf_counter() - t0)
        self._prof.log_step(step_ms, self._global_step, payload=prof_c)

        return loss

    def get_last_metrics(self) -> Dict[str, float]:
        out = dict(self._last_metrics)
        out.update(self._prof.last_payload())
        return out<|MERGE_RESOLUTION|>--- conflicted
+++ resolved
@@ -375,11 +375,7 @@
         self._trust_ema: Dict[int, float] = {}
         # LoRA PID state per group id
         self._lora_pid: Dict[int, Dict[str, float]] = {}  # plus ki_eff/kd_eff for recovery
-<<<<<<< HEAD
         self._lora_cross_state: Dict[str, object] = {"global_density": None, "tag_density": {}}
-=======
-        self._lora_cross_state: Dict[str, object] = {"global_density": None, "tag_density": {}, "bridge_ema": {}}
->>>>>>> 82bdad75
         self._lora_bridge: Dict[int, Dict[str, float]] = {}
         # QKV LR EMA per group & dispersion EMA (and previous for accel)
         self._qkv_lr_ema: Dict[int, Dict[str, float]] = {}
@@ -641,10 +637,7 @@
         cross_attn_tags = tuple(self.defaults.get("lora_cross_attn_tags", ())) if cross_enabled else tuple()
         cross_ffn_tags = tuple(self.defaults.get("lora_cross_ffn_tags", ())) if cross_enabled else tuple()
         cross_tag_set = set(cross_attn_tags) | set(cross_ffn_tags)
-<<<<<<< HEAD
         pending_lora_blocks: List[Tuple[int, str, Dict[str, float], float]] = []
-=======
->>>>>>> 82bdad75
 
         for gi, group in enumerate(self.param_groups):
             lr = float(group["lr"]); (b1,b2) = group["betas"]; eps = float(group["eps"])
@@ -914,22 +907,7 @@
                 st["ema"] = beta*st["ema"] + (1.0-beta)*dense_obs
 
                 if cross_enabled:
-<<<<<<< HEAD
                     pending_lora_blocks.append((gi, tag, st, st["ema"]))
-=======
-                    prev_global = cross_state.get("global_density")
-                    if prev_global is None:
-                        prev_global = st["ema"]
-                    new_global = cross_beta*prev_global + (1.0 - cross_beta)*st["ema"]
-                    cross_state["global_density"] = new_global
-                    tag_map = cross_state.setdefault("tag_density", {})
-                    prev_tag = tag_map.get(tag)
-                    if prev_tag is None:
-                        prev_tag = st["ema"]
-                    tag_map[tag] = cross_beta*prev_tag + (1.0 - cross_beta)*st["ema"]
-                    if cross_sync > 0.0:
-                        st["ema"] = (1.0 - cross_sync)*st["ema"] + cross_sync*new_global
->>>>>>> 82bdad75
 
                 # volatility
                 vol = abs(st["ema"] - st["last_ema"])
@@ -1025,15 +1003,7 @@
                 self._last_metrics.update({"lora_dense_ema": st["ema"], "lora_vol_ema": st["vol_ema"], "lora_flip_ema_sb": st["flip_ema_sb"], "lora_flip_ema_agc": st["flip_ema_agc"],
                                            "lora_sb": new_sb, "lora_agc": new_agc, "lora_ki_eff": ki_eff, "lora_kd_eff": kd_eff})
                 if cross_enabled:
-<<<<<<< HEAD
                     pending_lora_blocks[-1] = (gi, tag, st, st["ema"])
-=======
-                    self._last_metrics.update({
-                        "lora_global_density": cross_state.get("global_density", st["ema"]),
-                        "lora_attn_density": float(sum(cross_state.get("tag_density", {}).get(t, 0.0) for t in cross_attn_tags)/max(1, len(cross_attn_tags))) if cross_attn_tags else 0.0,
-                        "lora_ffn_density": float(sum(cross_state.get("tag_density", {}).get(t, 0.0) for t in cross_ffn_tags)/max(1, len(cross_ffn_tags))) if cross_ffn_tags else 0.0,
-                    })
->>>>>>> 82bdad75
 
             # QKV two-objective with gamma auto-scale + step-clip via acceleration
             if tag == "attn_qkv" and qkv_lr is not None and bool(self.defaults["qkv_lr_autoadapt"]) and (self._global_step % int(self.defaults["qkv_lr_interval"]) == 0):
@@ -1129,7 +1099,6 @@
                     prev = obs
                 tag_map[tag] = cross_beta*prev + (1.0 - cross_beta)*obs
 
-<<<<<<< HEAD
         if cross_enabled:
             tag_map = cross_state.setdefault("tag_density", {})
             if pending_lora_blocks:
@@ -1154,8 +1123,6 @@
                 self._last_metrics["lora_attn_density"] = float(attn_avg)
                 self._last_metrics["lora_ffn_density"] = float(ffn_avg)
 
-=======
->>>>>>> 82bdad75
         if cross_enabled and bool(self.defaults.get("lora_bridge", False)):
             global_density = cross_state.get("global_density", None)
             if global_density is not None:
