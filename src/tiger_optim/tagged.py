# ============================================================================
#  Project: SpiralReality / Tiger Optimizer
#  Copyright (c) 2025 Ryo ∴ SpiralArchitect and SpiralReality
#
#  This file is part of SpiralReality.
#
#  SpiralReality is free software: you can redistribute it and/or modify
#  it under the terms of the GNU Affero General Public License as published
#  by the Free Software Foundation, either version 3 of the License, or
#  (at your option) any later version.
#
#  SpiralReality is distributed in the hope that it will be useful,
#  but WITHOUT ANY WARRANTY; without even the implied warranty of
#  MERCHANTABILITY or FITNESS FOR A PARTICULAR PURPOSE.
#  See the GNU Affero General Public License for more details.
#
#  You should have received a copy of the GNU Affero General Public License
#  along with SpiralReality.  If not, see <https://www.gnu.org/licenses/>.
# ============================================================================

from __future__ import annotations

from collections.abc import Mapping
from dataclasses import dataclass, replace
from typing import Any, Dict, Iterable, List, Tuple, Optional, Callable, Union

import math

import torch
import torch.nn as nn

__all__ = [
    "ParamGroupSummary",
    "ParamTagAggregate",
    "build_tagged_param_groups",
    "collect_param_group_stats",
    "aggregate_param_group_stats",
    "summarize_param_groups",
]

_NORM_TYPES = (nn.LayerNorm, nn.BatchNorm1d, nn.BatchNorm2d, nn.BatchNorm3d, nn.GroupNorm,
               nn.InstanceNorm1d, nn.InstanceNorm2d, nn.InstanceNorm3d)
_CONV_TYPES = (nn.Conv1d, nn.Conv2d, nn.Conv3d)

def _detect_qkv_axis(p: torch.Tensor) -> Optional[int]:
    if p.ndim>=1 and (p.shape[0]%3==0): return 0
    if p.ndim>=2 and (p.shape[1]%3==0): return 1
    return None

def _tag(mn: str, mod: nn.Module, pn: str) -> str:
    n = (mn + "." + pn).lower().strip(".")
    if any(k in n for k in ["lora_a","lora_down","lora_in","lora_l","lora_left"]): return "lora_a"
    if any(k in n for k in ["lora_b","lora_up","lora_out","lora_r","lora_right"]): return "lora_b"
    if any(k in n for k in ["attn_gate","gate_proj","g_proj","gating"]): return "attn_gate"
    if any(k in n for k in ["ffn_up","up_proj","fc1","w1","mlp_up","expand"]): return "ffn_up"
    if any(k in n for k in ["ffn_down","down_proj","fc2","w2","mlp_down","reduce"]): return "ffn_down"
    if any(k in n for k in ["rope","rotary","ntk","pos_rot"]): return "rope"
    if any(k in n for k in ["scale","scaling","gain"]) and not n.endswith("scale_factor"): return "scaling"
    if pn.endswith("bias"):
        if "in_proj_bias" in n or "qkv" in n: return "attn_qkv"
        return "bias"
    if isinstance(mod, nn.Embedding) or any(k in n for k in ["embed","token"]): return "embed"
    if isinstance(mod, _NORM_TYPES): return "norm"
    if isinstance(mod, _CONV_TYPES): return "conv"
    if "in_proj_weight" in n or "qkv." in n or ".qkv" in n or "to_qkv" in n: return "attn_qkv"
    if any(k in n for k in ["q_proj",".to_q",".query",".q."]): return "attn_q"
    if any(k in n for k in ["k_proj",".to_k",".key",".k."]): return "attn_k"
    if any(k in n for k in ["v_proj",".to_v",".value",".v."]): return "attn_v"
    if any(k in n for k in ["o_proj","out_proj",".to_out",".o."]): return "attn_o"
    if isinstance(mod, nn.Linear): return "mlp"
    return "other"

def build_tagged_param_groups(model: nn.Module, *, base_lr: float=3e-4, base_wd: float=0.01, enable_qkv_slicing: bool=True,
                              tag_overrides: Optional[Dict[str, Dict]] = None,
                              lora_overrides: Optional[Dict] = None) -> List[dict]:
    lr_scales = {"embed":0.5,"norm":0.5,"bias":0.5,"scaling":0.5,"rope":0.5,
                 "attn_q":0.9,"attn_k":0.8,"attn_v":1.1,"attn_o":1.0,"attn_qkv":1.0,
                 "ffn_up":1.1,"ffn_down":0.9,"attn_gate":0.9,"mlp":1.0,"conv":1.0,"other":1.0,
                 "lora_a":0.8,"lora_b":0.8}
    zero_wd_tags = {"bias","norm","embed","rope","scaling"}
    tag_overrides = tag_overrides or {}
    lo = lora_overrides or {}

    param_to_mod = {}
    for mn, mod in model.named_modules():
        for pn, p in mod.named_parameters(recurse=False):
            param_to_mod[id(p)] = (mn, mod, pn)
    groups = {}
    names = {}
    for full, p in model.named_parameters():
        if not p.requires_grad: continue
        mn, mod, pn = param_to_mod.get(id(p), ("", None, ""))
        tg = _tag(mn, mod, pn) if mod is not None else "other"
        groups.setdefault(tg, []).append(p); names[id(p)] = full

    qkv_rules = {}
    for p in groups.get("attn_qkv", []):
        if enable_qkv_slicing:
            ax = _detect_qkv_axis(p)
            if ax is not None: qkv_rules[id(p)] = (ax, 3)

    param_groups = []
    for tg, ps in groups.items():
        g = dict(params=ps, lr=base_lr, weight_decay=(0.0 if tg in zero_wd_tags else base_wd),
                 lr_scale=float(lr_scales.get(tg, 1.0)), block_tag=tg,
                 rms_clip_threshold=0.0, rms_clip_granularity="param",
                 agc_clip=0.0,
                 block_trust_chunks=0,
                 use_foreach=True, use_foreach_update=True, foreach_min_bucket=4,
                 bucket_standardize=False, bucket_standardize_source="global",
                 bucket_scalarless=True, use_triton_bucket_stats=False, use_triton_fused_apply=False,
                 )
        if tg=="attn_qkv" and qkv_rules:
            g["qkv_rules"] = qkv_rules; g["qkv_trust_split"] = True
            g["qkv_lr_scales"] = {"q": float(lr_scales.get("attn_q", 1.0)),
                                  "k": float(lr_scales.get("attn_k", 1.0)),
                                  "v": float(lr_scales.get("attn_v", 1.0))}
        if tg in {"ffn_up", "ffn_down"}:
            g["auto_ffn_asym"] = True
        if tg in {"lora_a","lora_b"}:
            g["sign_blend"] = 0.15 if "sign_blend" not in lo else float(lo["sign_blend"])
            g["agc_clip"] = 0.02 if "agc_clip" not in lo else float(lo["agc_clip"])
            g["weight_decay"] = 0.0 if "weight_decay" not in lo else float(lo["weight_decay"])
            if "lr_scale" in lo: g["lr_scale"] = float(lo["lr_scale"])
            if "trust_clip" in lo: g["trust_clip"] = float(lo["trust_clip"])
        if tg in tag_overrides:
            for k,v in tag_overrides[tg].items(): g[k] = v
        param_groups.append(g)
    return param_groups


@dataclass(frozen=True)
class ParamGroupSummary:
    """Lightweight container describing the composition of a parameter group."""

    idx: int
    tag: str
    lr: float
    weight_decay: float
    lr_scale: float
    n_tensors: int
    n_params: int
    param_ratio: float


@dataclass(frozen=True)
class ParamTagAggregate:
    """Aggregate statistics for parameter groups sharing the same ``block_tag``.

    Beyond weighted averages, the aggregate also exposes the minimum and maximum
    values observed across the contributing parameter groups. These extrema are
    useful for spotting outliers when a tag mixes multiple learning rates or
    weight decay configurations. Tiger 2.4 also tracks the **dispersion** of
    learning rate, weight decay and learning-rate scaling factors so callers can
<<<<<<< HEAD
    quickly flag heterogeneity inside a tag. Tiger 2.5 extends this to the
    *effective* learning rate (``lr * lr_scale``), a crucial diagnostic when tags
    combine per-parameter scaling rules. The dispersion metrics are expressed as
    standard deviations using the same weighting scheme as the averages
=======
    quickly flag heterogeneity inside a tag. The dispersion metrics are expressed
    as standard deviations using the same weighting scheme as the averages
>>>>>>> b84b43d9
    (parameter-count weighted when available, otherwise simple averaging).
    """

    tag: str
    groups: int
    total_tensors: int
    total_params: int
    param_ratio: float
    avg_lr: float
    avg_weight_decay: float
    avg_lr_scale: float
<<<<<<< HEAD
    avg_effective_lr: float
    lr_std: float
    weight_decay_std: float
    lr_scale_std: float
    effective_lr_std: float
=======
    lr_std: float
    weight_decay_std: float
    lr_scale_std: float
>>>>>>> b84b43d9
    min_lr: float
    max_lr: float
    min_weight_decay: float
    max_weight_decay: float
    min_lr_scale: float
    max_lr_scale: float
    min_effective_lr: float
    max_effective_lr: float


@dataclass
class _MomentStats:
    """Accumulate weighted statistics with a robust fallback path.

    The accumulator keeps both weighted and unweighted running sums. When at
    least one strictly positive weight has been observed, the weighted mean and
    population variance are returned. Otherwise the computations fall back to a
    simple average across the unweighted sums. The implementation deliberately
    uses :func:`math.fsum` to mitigate catastrophic cancellation when large
    parameter groups contribute to the same aggregate.
    """

    weighted_total: float = 0.0
    weighted_sq_total: float = 0.0
    weight_total: float = 0.0
    sum_total: float = 0.0
    sum_sq_total: float = 0.0
    count: int = 0

    def add(self, value: float, weight: float) -> None:
        v = float(value)
        w = float(weight)
        self.weight_total = math.fsum((self.weight_total, w))
        self.weighted_total = math.fsum((self.weighted_total, v * w))
        self.weighted_sq_total = math.fsum((self.weighted_sq_total, (v * v) * w))
        self.sum_total = math.fsum((self.sum_total, v))
        self.sum_sq_total = math.fsum((self.sum_sq_total, v * v))
        self.count += 1

    def mean_and_std(self) -> Tuple[float, float]:
        if self.weight_total > 0.0:
            mean = self.weighted_total / self.weight_total
            variance = max(0.0, (self.weighted_sq_total / self.weight_total) - (mean * mean))
        elif self.count:
            mean = self.sum_total / self.count
            variance = max(0.0, (self.sum_sq_total / self.count) - (mean * mean))
        else:
            return 0.0, 0.0
        return mean, math.sqrt(variance)


@dataclass
class _MomentStats:
    """Accumulate weighted statistics with a robust fallback path.

    The accumulator keeps both weighted and unweighted running sums. When at
    least one strictly positive weight has been observed, the weighted mean and
    population variance are returned. Otherwise the computations fall back to a
    simple average across the unweighted sums. The implementation deliberately
    uses :func:`math.fsum` to mitigate catastrophic cancellation when large
    parameter groups contribute to the same aggregate.
    """

    weighted_total: float = 0.0
    weighted_sq_total: float = 0.0
    weight_total: float = 0.0
    sum_total: float = 0.0
    sum_sq_total: float = 0.0
    count: int = 0

    def add(self, value: float, weight: float) -> None:
        v = float(value)
        w = float(weight)
        self.weight_total = math.fsum((self.weight_total, w))
        self.weighted_total = math.fsum((self.weighted_total, v * w))
        self.weighted_sq_total = math.fsum((self.weighted_sq_total, (v * v) * w))
        self.sum_total = math.fsum((self.sum_total, v))
        self.sum_sq_total = math.fsum((self.sum_sq_total, v * v))
        self.count += 1

    def mean_and_std(self) -> Tuple[float, float]:
        if self.weight_total > 0.0:
            mean = self.weighted_total / self.weight_total
            variance = max(0.0, (self.weighted_sq_total / self.weight_total) - (mean * mean))
        elif self.count:
            mean = self.sum_total / self.count
            variance = max(0.0, (self.sum_sq_total / self.count) - (mean * mean))
        else:
            return 0.0, 0.0
        return mean, math.sqrt(variance)


def collect_param_group_stats(param_groups: Iterable[dict]) -> List[ParamGroupSummary]:
    """Return structured statistics for each parameter group.

    Args:
        param_groups: Iterable of parameter group dictionaries.

    Returns:
        A list of :class:`ParamGroupSummary` entries mirroring the original order.
    """

    pg_list = list(param_groups)
    staged: List[Tuple[int, dict, int, int]] = []
    total_params = 0

    for idx, group in enumerate(pg_list):
        params = [p for p in group.get("params", []) if isinstance(p, torch.Tensor)]
        n_tensors = len(params)
        n_params = int(sum(int(p.numel()) for p in params))
        staged.append((idx, group, n_tensors, n_params))
        total_params += n_params

    if not staged:
        return []

    summaries: List[ParamGroupSummary] = []
    denom = float(total_params) if total_params else 0.0

    for idx, group, n_tensors, n_params in staged:
        ratio = (n_params / denom) if denom else 0.0
        summaries.append(
            ParamGroupSummary(
                idx=idx,
                tag=str(group.get("block_tag", "default")),
                lr=float(group.get("lr", 0.0)),
                weight_decay=float(group.get("weight_decay", 0.0)),
                lr_scale=float(group.get("lr_scale", 1.0)),
                n_tensors=n_tensors,
                n_params=n_params,
                param_ratio=ratio,
            )
        )

    return summaries


def aggregate_param_group_stats(
    param_groups: Iterable[Union[dict, ParamGroupSummary]]
) -> List[ParamTagAggregate]:
    """Aggregate :class:`ParamGroupSummary` entries by their ``block_tag`` value.

    Parameters
    ----------
    param_groups:
        Iterable of parameter group dictionaries or precomputed
        :class:`ParamGroupSummary` instances. Entries can be freely mixed. Passing
        summaries avoids a second call to :func:`collect_param_group_stats` when
        the caller already has them available.

    Returns
    -------
    list[ParamTagAggregate]
        Aggregated statistics ordered by the first occurrence of each tag.

    Raises
    ------
    TypeError
        If the iterable mixes parameter group dictionaries with
        :class:`ParamGroupSummary` entries or if any item is neither a summary
        nor a mapping-like parameter group dictionary.
    """

    staged = list(param_groups)
    if not staged:
        return []

    summary_inputs: List[ParamGroupSummary] = []
    dict_inputs: List[dict] = []
    dict_positions: List[int] = []

    for idx, item in enumerate(staged):
        if isinstance(item, ParamGroupSummary):
            summary_inputs.append(item)
        elif isinstance(item, dict):
            dict_inputs.append(item)
            dict_positions.append(idx)
        else:
            raise TypeError(
                "aggregate_param_group_stats expected mapping-like dictionaries or ParamGroupSummary entries,"
                f" got {type(item)!r}"
            )

    if summary_inputs and dict_inputs:
        raise TypeError(
            "aggregate_param_group_stats received mixed input (dict + ParamGroupSummary); "
            "provide either dictionaries or summaries, not both"
        )

    if dict_inputs:
        collected = collect_param_group_stats(dict_inputs)
        if len(collected) != len(dict_inputs):
            raise RuntimeError("collect_param_group_stats returned an unexpected number of summaries")
        position_map = {pos: replace(summary, idx=pos) for pos, summary in zip(dict_positions, collected)}
        summary_iter = iter(summary_inputs)
        summaries: List[ParamGroupSummary] = []
        for idx, item in enumerate(staged):
            if isinstance(item, ParamGroupSummary):
                summaries.append(next(summary_iter))
            else:
                summaries.append(position_map[idx])
    else:
        summaries = summary_inputs

    if not summaries:
        return []

    totals: Dict[str, dict] = {}
    order: List[str] = []
    overall_params = sum(summary.n_params for summary in summaries)

    for summary in summaries:
        tag = summary.tag
        if tag not in totals:
            totals[tag] = {
                "groups": 0,
                "total_tensors": 0,
                "total_params": 0,
                "lr_stats": _MomentStats(),
                "wd_stats": _MomentStats(),
                "lr_scale_stats": _MomentStats(),
                "min_lr": float("inf"),
                "max_lr": float("-inf"),
                "min_wd": float("inf"),
                "max_wd": float("-inf"),
                "min_lr_scale": float("inf"),
                "max_lr_scale": float("-inf"),
                "effective_lr_stats": _MomentStats(),
                "min_effective_lr": float("inf"),
                "max_effective_lr": float("-inf"),
            }
            order.append(tag)

        bucket = totals[tag]
        bucket["groups"] += 1
        bucket["total_tensors"] += summary.n_tensors
        bucket["total_params"] += summary.n_params
        weight = float(summary.n_params)
<<<<<<< HEAD
        effective_lr = summary.lr * summary.lr_scale
        bucket["lr_stats"].add(summary.lr, weight)
        bucket["wd_stats"].add(summary.weight_decay, weight)
        bucket["lr_scale_stats"].add(summary.lr_scale, weight)
        bucket["effective_lr_stats"].add(effective_lr, weight)
=======
        bucket["lr_stats"].add(summary.lr, weight)
        bucket["wd_stats"].add(summary.weight_decay, weight)
        bucket["lr_scale_stats"].add(summary.lr_scale, weight)
>>>>>>> b84b43d9
        bucket["min_lr"] = min(bucket["min_lr"], summary.lr)
        bucket["max_lr"] = max(bucket["max_lr"], summary.lr)
        bucket["min_wd"] = min(bucket["min_wd"], summary.weight_decay)
        bucket["max_wd"] = max(bucket["max_wd"], summary.weight_decay)
        bucket["min_lr_scale"] = min(bucket["min_lr_scale"], summary.lr_scale)
        bucket["max_lr_scale"] = max(bucket["max_lr_scale"], summary.lr_scale)
        bucket["min_effective_lr"] = min(bucket["min_effective_lr"], effective_lr)
        bucket["max_effective_lr"] = max(bucket["max_effective_lr"], effective_lr)

    aggregates: List[ParamTagAggregate] = []
    denom = float(overall_params)

    for tag in order:
        bucket = totals[tag]
        total_params = bucket["total_params"]
        weight = float(total_params)
        ratio = (weight / denom) if denom else 0.0
        lr_stats = bucket["lr_stats"]
        wd_stats = bucket["wd_stats"]
        lr_scale_stats = bucket["lr_scale_stats"]
<<<<<<< HEAD
        effective_lr_stats = bucket["effective_lr_stats"]
        avg_lr, lr_std = lr_stats.mean_and_std()
        avg_wd, wd_std = wd_stats.mean_and_std()
        avg_lr_scale, lr_scale_std = lr_scale_stats.mean_and_std()
        avg_effective_lr, effective_lr_std = effective_lr_stats.mean_and_std()
=======
        avg_lr, lr_std = lr_stats.mean_and_std()
        avg_wd, wd_std = wd_stats.mean_and_std()
        avg_lr_scale, lr_scale_std = lr_scale_stats.mean_and_std()
>>>>>>> b84b43d9
        aggregates.append(
            ParamTagAggregate(
                tag=tag,
                groups=int(bucket["groups"]),
                total_tensors=int(bucket["total_tensors"]),
                total_params=int(total_params),
                param_ratio=ratio,
                avg_lr=avg_lr,
                avg_weight_decay=avg_wd,
                avg_lr_scale=avg_lr_scale,
<<<<<<< HEAD
                avg_effective_lr=avg_effective_lr,
                lr_std=lr_std,
                weight_decay_std=wd_std,
                lr_scale_std=lr_scale_std,
                effective_lr_std=effective_lr_std,
=======
                lr_std=lr_std,
                weight_decay_std=wd_std,
                lr_scale_std=lr_scale_std,
>>>>>>> b84b43d9
                min_lr=0.0 if bucket["min_lr"] == float("inf") else float(bucket["min_lr"]),
                max_lr=0.0 if bucket["max_lr"] == float("-inf") else float(bucket["max_lr"]),
                min_weight_decay=0.0 if bucket["min_wd"] == float("inf") else float(bucket["min_wd"]),
                max_weight_decay=0.0 if bucket["max_wd"] == float("-inf") else float(bucket["max_wd"]),
                min_lr_scale=0.0 if bucket["min_lr_scale"] == float("inf") else float(bucket["min_lr_scale"]),
                max_lr_scale=0.0 if bucket["max_lr_scale"] == float("-inf") else float(bucket["max_lr_scale"]),
                min_effective_lr=0.0 if bucket["min_effective_lr"] == float("inf") else float(bucket["min_effective_lr"]),
                max_effective_lr=0.0 if bucket["max_effective_lr"] == float("-inf") else float(bucket["max_effective_lr"]),
            )
        )

    return aggregates


def summarize_param_groups(param_groups: Iterable[dict], *, precision: int = 4,
                           sort_by: str = "tag",
                           include_share: bool = False,
                           descending: Optional[bool] = None) -> str:
    """Return a human-friendly table describing tagged parameter groups.

    The function operates purely on the optimizer param group dictionaries and
    therefore works for both the output of :func:`build_tagged_param_groups`
    and live ``optimizer.param_groups`` instances.

    Args:
        param_groups: Iterable of parameter group dictionaries.
        precision: Number of decimal places for floating point columns.
        sort_by: Sort order – ``"tag"`` (default), ``"index"``, ``"n_params"`` and
            additional numeric columns such as ``"tensors"``, ``"lr"``,
            ``"weight_decay"``/``"wd"``, ``"lr_scale"`` and ``"share"``.
        include_share: When ``True`` append a column with the percentage of
            parameters captured by each group.
        descending: When ``True`` force a descending sort, ``False`` forces
            ascending order. When ``None`` the function applies a sensible
            default (descending for numeric metrics such as ``"n_params"``,
            ``"lr"``, etc.).

    Returns:
        A multi-line string with a compact summary table.
    """
    rows = collect_param_group_stats(param_groups)
    if not rows:
        return "(no parameter groups)"

    total_params = sum(row.n_params for row in rows)

    key = str(sort_by).lower()
    aliases = {
        "idx": "index",
        "params": "n_params",
        "wd": "weight_decay",
    }
    key = aliases.get(key, key)

    sort_options: Dict[str, Tuple[Callable[[ParamGroupSummary], Any], bool]] = {
        "tag": (lambda r: r.tag, False),
        "index": (lambda r: r.idx, False),
        "n_params": (lambda r: r.n_params, True),
        "tensors": (lambda r: r.n_tensors, True),
        "lr": (lambda r: r.lr, True),
        "weight_decay": (lambda r: r.weight_decay, True),
        "lr_scale": (lambda r: r.lr_scale, True),
        "share": (lambda r: r.param_ratio, True),
    }

    sort_key, default_desc = sort_options.get(key, sort_options["index"])

    if descending is None:
        descending = default_desc
    descending = bool(descending)

    rows.sort(key=lambda r: r.idx)
    rows.sort(key=sort_key, reverse=descending)

    def fmt_float(val: float) -> str:
        if abs(val) >= 1e4 or (0 < abs(val) < 1e-3):
            return f"{val:.{precision}e}"
        return f"{val:.{precision}f}"

    def fmt_percent(value: float) -> str:
        return f"{value * 100:.{precision}f}%"

    headers = ["idx", "tag", "tensors", "params", "lr", "wd", "lr_scale"]
    if include_share:
        headers.append("share")

    table = []
    for row in rows:
        cols = [
            str(row.idx),
            row.tag,
            str(row.n_tensors),
            f"{row.n_params:,}",
            fmt_float(row.lr),
            fmt_float(row.weight_decay),
            fmt_float(row.lr_scale),
        ]
        if include_share:
            cols.append(fmt_percent(row.param_ratio))
        table.append(cols)

    widths = [max(len(h), *(len(row[i]) for row in table)) for i, h in enumerate(headers)]

    def fmt_row(cols):
        return " ".join(col.ljust(widths[i]) for i, col in enumerate(cols))

    lines = [fmt_row(headers), fmt_row(["-" * w for w in widths])]
    lines.extend(fmt_row(row) for row in table)
    lines.append("Total params: {:,}".format(total_params))
    return "\n".join(lines)<|MERGE_RESOLUTION|>--- conflicted
+++ resolved
@@ -152,15 +152,10 @@
     useful for spotting outliers when a tag mixes multiple learning rates or
     weight decay configurations. Tiger 2.4 also tracks the **dispersion** of
     learning rate, weight decay and learning-rate scaling factors so callers can
-<<<<<<< HEAD
     quickly flag heterogeneity inside a tag. Tiger 2.5 extends this to the
     *effective* learning rate (``lr * lr_scale``), a crucial diagnostic when tags
     combine per-parameter scaling rules. The dispersion metrics are expressed as
     standard deviations using the same weighting scheme as the averages
-=======
-    quickly flag heterogeneity inside a tag. The dispersion metrics are expressed
-    as standard deviations using the same weighting scheme as the averages
->>>>>>> b84b43d9
     (parameter-count weighted when available, otherwise simple averaging).
     """
 
@@ -172,17 +167,11 @@
     avg_lr: float
     avg_weight_decay: float
     avg_lr_scale: float
-<<<<<<< HEAD
     avg_effective_lr: float
     lr_std: float
     weight_decay_std: float
     lr_scale_std: float
     effective_lr_std: float
-=======
-    lr_std: float
-    weight_decay_std: float
-    lr_scale_std: float
->>>>>>> b84b43d9
     min_lr: float
     max_lr: float
     min_weight_decay: float
@@ -421,17 +410,11 @@
         bucket["total_tensors"] += summary.n_tensors
         bucket["total_params"] += summary.n_params
         weight = float(summary.n_params)
-<<<<<<< HEAD
         effective_lr = summary.lr * summary.lr_scale
         bucket["lr_stats"].add(summary.lr, weight)
         bucket["wd_stats"].add(summary.weight_decay, weight)
         bucket["lr_scale_stats"].add(summary.lr_scale, weight)
         bucket["effective_lr_stats"].add(effective_lr, weight)
-=======
-        bucket["lr_stats"].add(summary.lr, weight)
-        bucket["wd_stats"].add(summary.weight_decay, weight)
-        bucket["lr_scale_stats"].add(summary.lr_scale, weight)
->>>>>>> b84b43d9
         bucket["min_lr"] = min(bucket["min_lr"], summary.lr)
         bucket["max_lr"] = max(bucket["max_lr"], summary.lr)
         bucket["min_wd"] = min(bucket["min_wd"], summary.weight_decay)
@@ -452,17 +435,11 @@
         lr_stats = bucket["lr_stats"]
         wd_stats = bucket["wd_stats"]
         lr_scale_stats = bucket["lr_scale_stats"]
-<<<<<<< HEAD
         effective_lr_stats = bucket["effective_lr_stats"]
         avg_lr, lr_std = lr_stats.mean_and_std()
         avg_wd, wd_std = wd_stats.mean_and_std()
         avg_lr_scale, lr_scale_std = lr_scale_stats.mean_and_std()
         avg_effective_lr, effective_lr_std = effective_lr_stats.mean_and_std()
-=======
-        avg_lr, lr_std = lr_stats.mean_and_std()
-        avg_wd, wd_std = wd_stats.mean_and_std()
-        avg_lr_scale, lr_scale_std = lr_scale_stats.mean_and_std()
->>>>>>> b84b43d9
         aggregates.append(
             ParamTagAggregate(
                 tag=tag,
@@ -473,17 +450,11 @@
                 avg_lr=avg_lr,
                 avg_weight_decay=avg_wd,
                 avg_lr_scale=avg_lr_scale,
-<<<<<<< HEAD
                 avg_effective_lr=avg_effective_lr,
                 lr_std=lr_std,
                 weight_decay_std=wd_std,
                 lr_scale_std=lr_scale_std,
                 effective_lr_std=effective_lr_std,
-=======
-                lr_std=lr_std,
-                weight_decay_std=wd_std,
-                lr_scale_std=lr_scale_std,
->>>>>>> b84b43d9
                 min_lr=0.0 if bucket["min_lr"] == float("inf") else float(bucket["min_lr"]),
                 max_lr=0.0 if bucket["max_lr"] == float("-inf") else float(bucket["max_lr"]),
                 min_weight_decay=0.0 if bucket["min_wd"] == float("inf") else float(bucket["min_wd"]),
